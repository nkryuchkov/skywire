--- conflicted
+++ resolved
@@ -740,7 +740,7 @@
 	r.rt.DelRules(ids)
 
 	for _, rule := range rules {
-		r.removeRule(rule)
+		r.removeRouteGroupOfRule(rule)
 	}
 }
 
@@ -759,68 +759,46 @@
 }
 
 func (r *router) rulesGC() {
-	log := r.logger.WithField("_src", "rulesGC")
-
-<<<<<<< HEAD
+	log := r.logger.WithField("func", "router.rulesGC")
+
 	removedRules := r.rt.CollectGarbage()
 	log.WithField("rules_count", len(removedRules)).
 		Debug("Removed rules.")
 
 	for _, rule := range removedRules {
-		// we need to process only consume rules, cause we don't
-		// really care about the other ones, other rules removal
-		// doesn't affect our work here
-		if rule.Type() == routing.RuleConsume {
-			rDesc := rule.RouteDescriptor()
-			log := log.
-				WithField("rule_type", rule.Type().String()).
-				WithField("rule_desc", rDesc.String())
-			rg, ok := r.popRouteGroup(rDesc)
-			if !ok {
-				log.Debug("No route group associated with expired rule. Continuing...")
-				continue
-			}
-			if rg.isClosed() {
-				log.Debug("Route group already closed. Continuing...")
-				continue
-			}
-			log.WithError(rg.Close()).
-				Debug("Route group closed.")
-=======
-	r.logger.Infof("Removing %d rules", len(removedRules))
-
-	for _, rule := range removedRules {
-		r.removeRule(rule)
-	}
-}
-
-func (r *router) removeRule(rule routing.Rule) {
-	r.logger.Infof("Removing rule of type %s with ID %d", rule.Type(), rule.KeyRouteID())
+		r.removeRouteGroupOfRule(rule)
+	}
+}
+
+func (r *router) removeRouteGroupOfRule(rule routing.Rule) {
+	log := r.logger.
+		WithField("func", "router.removeRouteGroupOfRule").
+		WithField("rule_type", rule.Type().String()).
+		WithField("rule_keyRtID", rule.KeyRouteID())
+
 	// we need to process only consume rules, cause we don't
 	// really care about the other ones, other rules removal
 	// doesn't affect our work here
-	if rule.Type() == routing.RuleConsume {
-		cnsmRuleDesc := rule.RouteDescriptor()
-		r.logger.Infof("Removed consume rule with desc %s", &cnsmRuleDesc)
-
-		rg, ok := r.popRouteGroup(cnsmRuleDesc)
-		if !ok {
-			r.logger.Infoln("Couldn't remove route group after consume rule expired: route group not found")
-			return
-		}
-
-		r.logger.Infoln("Removed route group for removed consume rule with desc %s", &cnsmRuleDesc)
-
-		if !rg.isClosed() {
-			r.logger.Infoln("Closing route group")
-			if err := rg.Close(); err != nil {
-				r.logger.Errorf("Error closing route group during rule GC: %v", err)
-			} else {
-				r.logger.Infoln("Successfully closed route group")
-			}
-		} else {
-			r.logger.Infoln("Route group is ALREADY closed")
->>>>>>> b9ff295d
-		}
-	}
+	if rule.Type() != routing.RuleConsume {
+		log.Debug("Nothing to be done.")
+	}
+
+	rDesc := rule.RouteDescriptor()
+	log.WithField("rt_desc", rDesc.String()).
+		Debug("Closing route group associated with rule...")
+
+	rg, ok := r.popRouteGroup(rDesc)
+	if !ok {
+		log.Debug("No route group associated with expired rule. Nothing to be done.")
+		return
+	}
+	if rg.isClosed() {
+		log.Debug("Route group already closed. Nothing to be done.")
+		return
+	}
+	if err := rg.Close(); err != nil {
+		log.WithError(err).Error("Failed to close route group.")
+		return
+	}
+	log.Debug("Route group closed.")
 }