--- conflicted
+++ resolved
@@ -373,11 +373,7 @@
 	}
 }
 
-<<<<<<< HEAD
-func (r *router) saveRouteGroupRules(rules routing.EdgeRulesList, nsConf noise.Config) (*noiseRouteGroup, error) {
-=======
-func (r *router) saveRouteGroupRules(rules routing.EdgeRules, nsConf noise.Config) (*NoiseRouteGroup, error) {
->>>>>>> 2af0ffa2
+func (r *router) saveRouteGroupRules(rules routing.EdgeRulesList, nsConf noise.Config) (*NoiseRouteGroup, error) {
 	r.logger.Infof("Saving route group rules with desc: %s", &rules.Desc)
 
 	// When route group is wrapped with noise, it's put into `nrgs`. but before that,
