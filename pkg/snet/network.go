--- conflicted
+++ resolved
@@ -204,77 +204,6 @@
 		clients.StcpC.SetLogger(logging.MustGetLogger("snet.stcpC"))
 	}
 
-<<<<<<< HEAD
-	if conf.NetworkConfigs.STCPR != nil || conf.NetworkConfigs.STCPH != nil {
-		arAddr := conf.NetworkConfigs.STCPR.AddressResolver
-
-		var (
-			err    error
-			ar     arclient.APIClient
-			arDone = make(chan struct{}) // unblocks when address resolver is ready
-		)
-
-		// go routine to await address resolver
-		// TODO(nkryuchkov): encapsulate reconnection logic within AR client
-		go func() {
-			defer close(arDone)
-			log := logging.MustGetLogger("snet")
-
-			// we're doing this first try outside of retrier, because we need to log the error,
-			// to log this exactly once. without the error at all, it would be unclear for the
-			// user what's going on. also spamming it on each try won't do any good
-			ar, err = arclient.NewHTTP(arAddr, conf.PubKey, conf.SecKey)
-			if err != nil {
-				log.WithError(err).
-					Error("Failed to connect to address resolver. STCPR/STCPH services are temporarily unavailable. Retrying...")
-
-				retryLog := logging.MustGetLogger("snet.stcpr.retrier")
-				retry := netutil.NewRetrier(retryLog, 1*time.Second, 10*time.Second, 0, 1)
-
-				err := retry.Do(context.Background(), func() error {
-					ar, err = arclient.NewHTTP(arAddr, conf.PubKey, conf.SecKey)
-					return err
-				})
-
-				if err != nil {
-					// This should not happen as retries is set to try indefinitely.
-					// If address resolver cannot be contacted indefinitely, 'arDone' will be blocked indefinitely.
-					log.WithError(err).Fatal("Permanently failed to connect to address resolver.")
-				}
-			}
-
-			log.Infoln("Successfully connected to address resolver.")
-		}()
-
-		// setup stcpr
-		if conf.NetworkConfigs.STCPR != nil {
-			go func() {
-				<-arDone // wait for address resolver to be ready
-				ar := ar
-
-				clients.stcprCMu.Lock()
-				clients.stcprC = stcpr.NewClient(conf.PubKey, conf.SecKey, ar, conf.NetworkConfigs.STCPR.LocalAddr)
-				clients.stcprC.SetLogger(logging.MustGetLogger("snet.stcprC"))
-				// signal that network client is ready
-				close(clients.stcprCReadyCh)
-				clients.stcprCMu.Unlock()
-			}()
-		}
-
-		// setup stcph
-		if conf.NetworkConfigs.STCPH != nil {
-			go func() {
-				<-arDone // wait for address resolver to be ready
-				ar := ar
-
-				clients.stcphCMu.Lock()
-				clients.stcphC = stcph.NewClient(conf.PubKey, conf.SecKey, ar)
-				clients.stcphC.SetLogger(logging.MustGetLogger("snet.stcphC"))
-				// signal that network client is ready
-				close(clients.stcphCReadyCh)
-				clients.stcphCMu.Unlock()
-			}()
-=======
 	if conf.NetworkConfigs.STCPR != nil {
 		ar, err := arclient.NewHTTP(conf.NetworkConfigs.STCPR.AddressResolver, conf.PubKey, conf.SecKey)
 		if err != nil {
@@ -315,7 +244,6 @@
 		ar, err := arclient.NewHTTP(conf.NetworkConfigs.SUDPH.AddressResolver, conf.PubKey, conf.SecKey)
 		if err != nil {
 			return nil, err
->>>>>>> 76b0978f
 		}
 
 		clients.sudphC = sudph.NewClient(conf.PubKey, conf.SecKey, ar)
