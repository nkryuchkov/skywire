--- conflicted
+++ resolved
@@ -7,13 +7,7 @@
 	"fmt"
 	"io"
 
-<<<<<<< HEAD
-	"github.com/skycoin/skywire/pkg/snet"
-
-	"github.com/skycoin/dmsg/cipher"
-=======
 	"github.com/SkycoinProject/dmsg/cipher"
->>>>>>> b0b9e88d
 )
 
 func makeEntry(pk1, pk2 cipher.PubKey, tpType string) Entry {
