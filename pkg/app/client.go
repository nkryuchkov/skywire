--- conflicted
+++ resolved
@@ -42,14 +42,10 @@
 func NewClientFromConfig(log logrus.FieldLogger, conf appcommon.ProcConfig) (*Client, error) {
 	conn, err := net.Dial("tcp", conf.AppSrvAddr)
 	if err != nil {
-<<<<<<< HEAD
-		return nil, fmt.Errorf("error connecting to the app server: %w", err)
-=======
 		return nil, fmt.Errorf("failed to dial to app server: %w", err)
 	}
 	if _, err := conn.Write(conf.ProcKey[:]); err != nil {
 		return nil, fmt.Errorf("failed to send proc key back to app server: %w", err)
->>>>>>> 6c4c0d58
 	}
 
 	return &Client{
