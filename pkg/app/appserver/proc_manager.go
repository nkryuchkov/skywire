package appserver

import (
	"errors"
	"fmt"
	"io"
	"os/exec"
	"strings"
	"sync"

	"github.com/SkycoinProject/skycoin/src/util/logging"

	"github.com/SkycoinProject/skywire-mainnet/pkg/app/appcommon"
	"github.com/SkycoinProject/skywire-mainnet/pkg/app/appdisc"
)

//go:generate mockery -name ProcManager -case underscore -inpkg

var (
	// ErrAppAlreadyStarted is returned when trying to run the already running app.
	ErrAppAlreadyStarted = errors.New("app already started")
	errNoSuchApp         = errors.New("no such app")
)

// ProcManager allows to manage skywire applications.
type ProcManager interface {
	Start(log *logging.Logger, c appcommon.Config, args []string, envs map[string]string,
		stdout, stderr io.Writer) (appcommon.ProcID, error)
	Exists(name string) bool
	Stop(name string) error
	Wait(name string) error
	Range(next func(name string, proc *Proc) bool)
	StopAll()
}

// procManager allows to manage skywire applications.
// Implements `ProcManager`.
type procManager struct {
	log       *logging.Logger
	discF     *appdisc.Factory
	procs     map[string]*Proc
	mx        sync.RWMutex
	rpcServer *Server
}

// NewProcManager constructs `ProcManager`.
func NewProcManager(log *logging.Logger, discF *appdisc.Factory, rpcServer *Server) ProcManager {
	return &procManager{
		log:       log,
		discF:     discF,
		procs:     make(map[string]*Proc),
		rpcServer: rpcServer,
	}
}

// Start start the application according to its config and additional args.
func (m *procManager) Start(log *logging.Logger, c appcommon.Config, args []string, envs map[string]string,
	stdout, stderr io.Writer) (appcommon.ProcID, error) {
	if m.Exists(c.Name) {
		return 0, ErrAppAlreadyStarted
	}

<<<<<<< HEAD
	p, err := NewProc(log, c, args, envs, stdout, stderr)
=======
	disc, ok := m.discF.Updater(c, args)
	if !ok {
		log.WithField("appName", c.Name).
			Debug("No app discovery associated with app.")
	}

	p, err := NewProc(log, disc, c, args, stdout, stderr)
>>>>>>> 72883614
	if err != nil {
		return 0, err
	}

	if err := m.rpcServer.Register(p.key); err != nil {
		return 0, err
	}

	m.mx.Lock()
	m.procs[c.Name] = p
	m.mx.Unlock()

	if err := p.Start(); err != nil {
		return 0, err
	}

	return appcommon.ProcID(p.cmd.Process.Pid), nil
}

// Exists check whether app exists in the manager instance.
func (m *procManager) Exists(name string) bool {
	m.mx.RLock()
	defer m.mx.RUnlock()

	_, ok := m.procs[name]

	return ok
}

// Stop stops the application.
func (m *procManager) Stop(name string) error {
	p, err := m.pop(name)
	if err != nil {
		return err
	}

	return p.Stop()
}

// Wait waits for the application to exit.
func (m *procManager) Wait(name string) error {
	p, err := m.get(name)
	if err != nil {
		return err
	}

	// While waiting for p.Wait() call, we need app to present in the processes list,
	// so we cannot pop it before p.Wait().
	if err := p.Wait(); err != nil {
		if _, ok := err.(*exec.ExitError); !ok {
			err = fmt.Errorf("failed to run app executable %s: %v", name, err)
		}

		if _, err := m.pop(name); err != nil {
			m.log.Debugf("Remove app <%v>: %v", name, err)
		}

		return err
	}

	_, err = m.pop(name)

	return err
}

// Range allows to iterate over running skywire apps. Calls `next` on
// each iteration. If `next` returns falls - stops iteration.
func (m *procManager) Range(next func(name string, proc *Proc) bool) {
	m.mx.RLock()
	defer m.mx.RUnlock()

	for name, proc := range m.procs {
		if !next(name, proc) {
			break
		}
	}
}

// StopAll stops all the apps run with this manager instance.
func (m *procManager) StopAll() {
	m.mx.Lock()
	defer m.mx.Unlock()

	for name, proc := range m.procs {
		log := m.log.WithField("app_name", name)
		if err := proc.Stop(); err != nil && strings.Contains(err.Error(), "process already finished") {
			log.WithError(err).Error("Failed to stop app.")
			continue
		}
		log.Infof("App stopped successfully.")
	}

	m.procs = make(map[string]*Proc)
}

// pop removes application from the manager instance and returns it.
func (m *procManager) pop(name string) (*Proc, error) {
	m.mx.Lock()
	defer m.mx.Unlock()

	p, ok := m.procs[name]
	if !ok {
		return nil, errNoSuchApp
	}

	delete(m.procs, name)

	return p, nil
}

// get returns application from the manager instance.
func (m *procManager) get(name string) (*Proc, error) {
	m.mx.Lock()
	defer m.mx.Unlock()

	p, ok := m.procs[name]
	if !ok {
		return nil, errNoSuchApp
	}

	return p, nil
}<|MERGE_RESOLUTION|>--- conflicted
+++ resolved
@@ -60,17 +60,13 @@
 		return 0, ErrAppAlreadyStarted
 	}
 
-<<<<<<< HEAD
-	p, err := NewProc(log, c, args, envs, stdout, stderr)
-=======
 	disc, ok := m.discF.Updater(c, args)
 	if !ok {
 		log.WithField("appName", c.Name).
 			Debug("No app discovery associated with app.")
 	}
 
-	p, err := NewProc(log, disc, c, args, stdout, stderr)
->>>>>>> 72883614
+	p, err := NewProc(log, disc, c, args, envs, stdout, stderr)
 	if err != nil {
 		return 0, err
 	}
