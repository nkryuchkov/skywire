package visor

import (
	"context"
	"encoding/hex"
	"encoding/json"
	"errors"
	"fmt"
	"io"
	"math/rand"
	"net/http"
	"runtime"
	"strconv"
	"strings"
	"sync"
	"time"

	"github.com/go-chi/chi"
	"github.com/go-chi/chi/middleware"
	"github.com/google/uuid"
	"github.com/sirupsen/logrus"
	"github.com/skycoin/dmsg"
	"github.com/skycoin/dmsg/buildinfo"
	"github.com/skycoin/dmsg/cipher"
	"github.com/skycoin/dmsg/httputil"
	"github.com/skycoin/skycoin/src/util/logging"
	"nhooyr.io/websocket"

	"github.com/skycoin/skywire/pkg/app/appcommon"
	"github.com/skycoin/skywire/pkg/app/launcher"
	"github.com/skycoin/skywire/pkg/routing"
	"github.com/skycoin/skywire/pkg/skyenv"
	"github.com/skycoin/skywire/pkg/util/updater"
	"github.com/skycoin/skywire/pkg/visor/dmsgtracker"
	"github.com/skycoin/skywire/pkg/visor/hypervisorconfig"
	"github.com/skycoin/skywire/pkg/visor/usermanager"
)

const (
	httpTimeout = 30 * time.Second
)

const (
	statusStop = iota
	statusStart
)

var (
	log = logging.MustGetLogger("hypervisor") // nolint: gochecknoglobals
)

// Conn represents a visor connection.
type Conn struct {
	Addr  dmsg.Addr
	SrvPK cipher.PubKey
	API   API
	PtyUI *dmsgPtyUI
}

// Hypervisor manages visors.
type Hypervisor struct {
	c            hypervisorconfig.Config
	visor        *Visor
	dmsgC        *dmsg.Client
	assets       http.FileSystem        // web UI
	visors       map[cipher.PubKey]Conn // connected remote visors
	trackers     *dmsgtracker.Manager   // dmsg trackers
	users        *usermanager.UserManager
	mu           *sync.RWMutex
	visorMu      sync.Mutex
	visorChanMux map[cipher.PubKey]*chanMux
}

// New creates a new Hypervisor.
func New(config hypervisorconfig.Config, assets http.FileSystem, visor *Visor, dmsgC *dmsg.Client) (*Hypervisor, error) {
	config.Cookies.TLS = config.EnableTLS

	boltUserDB, err := usermanager.NewBoltUserStore(config.DBPath)
	if err != nil {
		return nil, err
	}

	singleUserDB := usermanager.NewSingleUserStore("admin", boltUserDB)

	hv := &Hypervisor{
		c:            config,
		visor:        visor,
		dmsgC:        dmsgC,
		assets:       assets,
		visors:       make(map[cipher.PubKey]Conn),
		trackers:     dmsgtracker.NewDmsgTrackerManager(nil, dmsgC, 0, 0),
		users:        usermanager.NewUserManager(singleUserDB, config.Cookies),
		mu:           new(sync.RWMutex),
		visorChanMux: make(map[cipher.PubKey]*chanMux),
	}

	return hv, nil
}

// ServeRPC serves RPC of a Hypervisor.
func (hv *Hypervisor) ServeRPC(ctx context.Context, dmsgPort uint16) error {
	lis, err := hv.dmsgC.Listen(dmsgPort)
	if err != nil {
		return err
	}

	if hv.visor != nil {
		// Track hypervisor node.
		if _, err := hv.trackers.MustGet(ctx, hv.visor.conf.PK); err != nil {
			log.WithField("addr", hv.c.DmsgDiscovery).WithError(err).Warn("Failed to dial tracker stream.")
		}
	}

	for {
		conn, err := lis.AcceptStream()
		if err != nil {
			return err
		}

		addr := conn.RawRemoteAddr()
		log := logging.MustGetLogger(fmt.Sprintf("rpc_client:%s", addr.PK))

		visorConn := &Conn{
			Addr:  addr,
			SrvPK: conn.ServerPK(),
			API:   NewRPCClient(log, conn, RPCPrefix, skyenv.DefaultRPCTimeout),
			PtyUI: setupDmsgPtyUI(hv.dmsgC, addr.PK),
		}

		if _, err := hv.trackers.MustGet(ctx, addr.PK); err != nil {
			log.WithField("addr", hv.c.DmsgDiscovery).WithError(err).Warn("Failed to dial tracker stream.")
		}

		log.Info("Accepted.")

		hv.mu.Lock()
		hv.visors[addr.PK] = *visorConn
		hv.mu.Unlock()
	}
}

// MockConfig configures how mock data is to be added.
type MockConfig struct {
	Visors            int
	MaxTpsPerVisor    int
	MaxRoutesPerVisor int
	EnableAuth        bool
}

// AddMockData adds mock data to Hypervisor.
func (hv *Hypervisor) AddMockData(config MockConfig) error {
<<<<<<< HEAD
	r := rand.New(rand.NewSource(time.Now().UnixNano())) // nolint: gosec
=======
	r := rand.New(rand.NewSource(time.Now().UnixNano())) // nolint:gosec
>>>>>>> fc940c99

	for i := 0; i < config.Visors; i++ {
		pk, client, err := NewMockRPCClient(r, config.MaxTpsPerVisor, config.MaxRoutesPerVisor)
		if err != nil {
			return err
		}

		hv.mu.Lock()
		hv.visors[pk] = Conn{
			Addr: dmsg.Addr{
				PK:   pk,
				Port: uint16(i),
			},
			API: client,
		}
		hv.mu.Unlock()
	}

	hv.c.EnableAuth = config.EnableAuth

	return nil
}

// HTTPHandler returns a http handler.
func (hv *Hypervisor) HTTPHandler() http.Handler {
	return hv.makeMux()
}

func (hv *Hypervisor) makeMux() chi.Router {
	r := chi.NewRouter()

	r.Use(middleware.RequestID)
	r.Use(middleware.RealIP)
	r.Use(middleware.Logger)
	r.Use(middleware.Recoverer)
	r.Use(httputil.SetLoggerMiddleware(log))

	r.Route("/", func(r chi.Router) {
		r.Route("/api", func(r chi.Router) {
			r.Use(middleware.Timeout(httpTimeout))

			r.Get("/ping", hv.getPong())

			if hv.c.EnableAuth {
				r.Group(func(r chi.Router) {
					r.Post("/create-account", hv.users.CreateAccount())
					r.Post("/login", hv.users.Login())
					r.Post("/logout", hv.users.Logout())
				})
			}

			r.Group(func(r chi.Router) {
				if hv.c.EnableAuth {
					r.Use(hv.users.Authorize)
				}

				r.Get("/user", hv.users.UserInfo())
				r.Post("/change-password", hv.users.ChangePassword())
				r.Get("/about", hv.getAbout())
				r.Get("/dmsg", hv.getDmsg())

				r.Get("/visors", hv.getVisors())
				r.Get("/visors/{pk}", hv.getVisor())
				r.Get("/visors/{pk}/summary", hv.getVisorSummary())
				r.Get("/visors/{pk}/health", hv.getHealth())
				r.Get("/visors/{pk}/uptime", hv.getUptime())
				r.Get("/visors/{pk}/apps", hv.getApps())
				r.Get("/visors/{pk}/apps/{app}", hv.getApp())
				r.Put("/visors/{pk}/apps/{app}", hv.putApp())
				r.Get("/visors/{pk}/apps/{app}/logs", hv.appLogsSince())
				r.Get("/visors/{pk}/apps/{app}/connections", hv.appConnections())
				r.Get("/visors/{pk}/transport-types", hv.getTransportTypes())
				r.Get("/visors/{pk}/transports", hv.getTransports())
				r.Post("/visors/{pk}/transports", hv.postTransport())
				r.Get("/visors/{pk}/transports/{tid}", hv.getTransport())
				r.Delete("/visors/{pk}/transports/{tid}", hv.deleteTransport())
				r.Get("/visors/{pk}/routes", hv.getRoutes())
				r.Post("/visors/{pk}/routes", hv.postRoute())
				r.Get("/visors/{pk}/routes/{rid}", hv.getRoute())
				r.Put("/visors/{pk}/routes/{rid}", hv.putRoute())
				r.Delete("/visors/{pk}/routes/{rid}", hv.deleteRoute())
				r.Get("/visors/{pk}/routegroups", hv.getRouteGroups())
				r.Post("/visors/{pk}/restart", hv.restart())
				r.Post("/visors/{pk}/exec", hv.exec())
				r.Post("/visors/{pk}/update", hv.updateVisor())
				r.Get("/visors/{pk}/update/ws", hv.updateVisorWS())
				r.Get("/visors/{pk}/update/ws/running", hv.isVisorWSUpdateRunning())
				r.Get("/visors/{pk}/update/available", hv.visorUpdateAvailable())
				r.Get("/visors/{pk}/update/available/{channel}", hv.visorUpdateAvailable())
			})
		})

		// we don't enable `dmsgpty` endpoints for Windows
		if runtime.GOOS != "windows" {
			r.Route("/pty", func(r chi.Router) {
				if hv.c.EnableAuth {
					r.Use(hv.users.Authorize)
				}

				r.Get("/{pk}", hv.getPty())
			})
		}

		r.Handle("/*", http.FileServer(hv.assets))
	})

	return r
}

func (hv *Hypervisor) log(r *http.Request) logrus.FieldLogger {
	return httputil.GetLogger(r)
}

func (hv *Hypervisor) getPong() http.HandlerFunc {
	return func(w http.ResponseWriter, r *http.Request) {
		if _, err := w.Write([]byte(`"PONG!"`)); err != nil {
			hv.log(r).WithError(err).Warn("getPong: Failed to send PONG!")
		}
	}
}

// About provides info about the hypervisor.
type About struct {
	PubKey cipher.PubKey   `json:"public_key"` // The hypervisor's public key.
	Build  *buildinfo.Info `json:"build"`
}

func (hv *Hypervisor) getAbout() http.HandlerFunc {
	return func(w http.ResponseWriter, r *http.Request) {
		httputil.WriteJSON(w, r, http.StatusOK, About{
			PubKey: hv.c.PK,
			Build:  buildinfo.Get(),
		})
	}
}

func (hv *Hypervisor) getDmsg() http.HandlerFunc {
	return func(w http.ResponseWriter, r *http.Request) {
		out := hv.getDmsgSummary()
		httputil.WriteJSON(w, r, http.StatusOK, out)
	}
}

func (hv *Hypervisor) getDmsgSummary() []dmsgtracker.DmsgClientSummary {
	hv.mu.RLock()
	defer hv.mu.RUnlock()

	pks := make([]cipher.PubKey, 0, len(hv.visors)+1)
	if hv.visor != nil {
		// Add hypervisor node.
		pks = append(pks, hv.visor.conf.PK)
	}

	for pk := range hv.visors {
		pks = append(pks, pk)
	}

	return hv.trackers.GetBulk(pks)
}

// Health represents a visor's health report attached to hypervisor to visor request status
type Health struct {
	Status int `json:"status"`
	*HealthInfo
}

// provides summary of health information for every visor
func (hv *Hypervisor) getHealth() http.HandlerFunc {
	return hv.withCtx(hv.visorCtx, func(w http.ResponseWriter, r *http.Request, ctx *httpCtx) {
		vh := &Health{}

		type healthRes struct {
			h   *HealthInfo
			err error
		}

		resCh := make(chan healthRes)
		tCh := time.After(HealthTimeout)

		go func() {
			hi, err := ctx.API.Health()
			resCh <- healthRes{hi, err}
		}()

		select {
		case res := <-resCh:
			if res.err != nil {
				vh.Status = http.StatusInternalServerError
			} else {
				vh.HealthInfo = res.h
				vh.Status = http.StatusOK
			}

			httputil.WriteJSON(w, r, http.StatusOK, vh)
		case <-tCh:
			httputil.WriteJSON(w, r, http.StatusRequestTimeout, &Health{Status: http.StatusRequestTimeout})
		}
	})
}

// getUptime gets given visor's uptime
func (hv *Hypervisor) getUptime() http.HandlerFunc {
	return hv.withCtx(hv.visorCtx, func(w http.ResponseWriter, r *http.Request, ctx *httpCtx) {
		u, err := ctx.API.Uptime()
		if err != nil {
			httputil.WriteJSON(w, r, http.StatusInternalServerError, err)
			return
		}

		httputil.WriteJSON(w, r, http.StatusOK, u)
	})
}

type summaryResp struct {
	TCPAddr string `json:"tcp_addr"`
	Online  bool   `json:"online"`
	*Summary
}

// provides summary of all visors.
func (hv *Hypervisor) getVisors() http.HandlerFunc {
	return func(w http.ResponseWriter, r *http.Request) {
		hv.mu.RLock()
		wg := new(sync.WaitGroup)
		wg.Add(len(hv.visors))

		i := 0
		if hv.visor != nil {
			i++
		}

		summaries := make([]summaryResp, len(hv.visors)+i)

		if hv.visor != nil {
			summary, err := hv.visor.Summary()
			if err != nil {
				log.WithError(err).Warn("Failed to obtain summary of this visor.")
				summary = &Summary{PubKey: hv.visor.conf.PK}
			}

			addr := dmsg.Addr{PK: hv.c.PK, Port: hv.c.DmsgPort}
			summaries[0] = summaryResp{
				TCPAddr: addr.String(),
				Online:  err == nil,
				Summary: summary,
			}
		}

		for pk, c := range hv.visors {
			go func(pk cipher.PubKey, c Conn, i int) {
				log := hv.log(r).
					WithField("visor_addr", c.Addr).
					WithField("func", "getVisors")

				log.Debug("Requesting summary via RPC.")

				summary, err := c.API.Summary()
				if err != nil {
					log.WithError(err).
						Warn("Failed to obtain summary via RPC.")
					summary = &Summary{PubKey: pk}
				} else {
					log.Debug("Obtained summary via RPC.")
				}
				summaries[i] = summaryResp{
					TCPAddr: c.Addr.String(),
					Online:  err == nil,
					Summary: summary,
				}
				wg.Done()
			}(pk, c, i)
			i++
		}

		wg.Wait()
		hv.mu.RUnlock()

		httputil.WriteJSON(w, r, http.StatusOK, summaries)
	}
}

// provides summary of single visor.
func (hv *Hypervisor) getVisor() http.HandlerFunc {
	return hv.withCtx(hv.visorCtx, func(w http.ResponseWriter, r *http.Request, ctx *httpCtx) {
		summary, err := ctx.API.Summary()
		if err != nil {
			httputil.WriteJSON(w, r, http.StatusInternalServerError, err)
			return
		}

		httputil.WriteJSON(w, r, http.StatusOK, summaryResp{
			TCPAddr: ctx.Addr.String(),
			Summary: summary,
		})
	})
}

type extraSummaryResp struct {
	TCPAddr string `json:"tcp_addr"`
	Online  bool   `json:"online"`
	*ExtraSummary
}

// provides extra summary of single visor.
func (hv *Hypervisor) getVisorSummary() http.HandlerFunc {
	return hv.withCtx(hv.visorCtx, func(w http.ResponseWriter, r *http.Request, ctx *httpCtx) {
		extraSummary, err := ctx.API.ExtraSummary()
		if err != nil {
			httputil.WriteJSON(w, r, http.StatusInternalServerError, err)
			return
		}

		extraSummary.Dmsg = hv.getDmsgSummary()

		httputil.WriteJSON(w, r, http.StatusOK, extraSummaryResp{
			TCPAddr:      ctx.Addr.String(),
			ExtraSummary: extraSummary,
		})
	})
}

// returns app summaries of a given node of pk
func (hv *Hypervisor) getApps() http.HandlerFunc {
	return hv.withCtx(hv.visorCtx, func(w http.ResponseWriter, r *http.Request, ctx *httpCtx) {
		apps, err := ctx.API.Apps()
		if err != nil {
			httputil.WriteJSON(w, r, http.StatusInternalServerError, err)
			return
		}

		httputil.WriteJSON(w, r, http.StatusOK, apps)
	})
}

// returns an app summary of a given visor's pk and app name
func (hv *Hypervisor) getApp() http.HandlerFunc {
	return hv.withCtx(hv.appCtx, func(w http.ResponseWriter, r *http.Request, ctx *httpCtx) {
		httputil.WriteJSON(w, r, http.StatusOK, ctx.App)
	})
}

// TODO: simplify
// nolint: funlen,gocognit,godox
func (hv *Hypervisor) putApp() http.HandlerFunc {
	return hv.withCtx(hv.appCtx, func(w http.ResponseWriter, r *http.Request, ctx *httpCtx) {
		var reqBody struct {
			AutoStart *bool          `json:"autostart,omitempty"`
			Status    *int           `json:"status,omitempty"`
			Passcode  *string        `json:"passcode,omitempty"`
			PK        *cipher.PubKey `json:"pk,omitempty"`
		}

		if err := httputil.ReadJSON(r, &reqBody); err != nil {
			if err != io.EOF {
				hv.log(r).Warnf("putApp request: %v", err)
			}

			httputil.WriteJSON(w, r, http.StatusBadRequest, usermanager.ErrMalformedRequest)

			return
		}

		if reqBody.AutoStart != nil {
			if *reqBody.AutoStart != ctx.App.AutoStart {
				if err := ctx.API.SetAutoStart(ctx.App.Name, *reqBody.AutoStart); err != nil {
					httputil.WriteJSON(w, r, http.StatusInternalServerError, err)
					return
				}
			}
		}

		if reqBody.Passcode != nil {
			if err := ctx.API.SetAppPassword(ctx.App.Name, *reqBody.Passcode); err != nil {
				httputil.WriteJSON(w, r, http.StatusInternalServerError, err)
				return
			}
		}

		if reqBody.PK != nil {
			if err := ctx.API.SetAppPK(ctx.App.Name, *reqBody.PK); err != nil {
				httputil.WriteJSON(w, r, http.StatusInternalServerError, err)
				return
			}
		}

		if reqBody.Status != nil {
			switch *reqBody.Status {
			case statusStop:
				if err := ctx.API.StopApp(ctx.App.Name); err != nil {
					httputil.WriteJSON(w, r, http.StatusInternalServerError, err)
					return
				}
			case statusStart:
				if err := ctx.API.StartApp(ctx.App.Name); err != nil {
					httputil.WriteJSON(w, r, http.StatusInternalServerError, err)
					return
				}
			default:
				errMsg := fmt.Errorf("value of 'status' field is %d when expecting 0 or 1", *reqBody.Status)
				httputil.WriteJSON(w, r, http.StatusBadRequest, errMsg)
				return
			}
		}

		httputil.WriteJSON(w, r, http.StatusOK, ctx.App)
	})
}

// LogsRes parses logs as json, along with the last obtained timestamp for use on subsequent requests
type LogsRes struct {
	LastLogTimestamp string   `json:"last_log_timestamp"`
	Logs             []string `json:"logs"`
}

func (hv *Hypervisor) appLogsSince() http.HandlerFunc {
	return hv.withCtx(hv.appCtx, func(w http.ResponseWriter, r *http.Request, ctx *httpCtx) {
		since := r.URL.Query().Get("since")
		since = strings.Replace(since, " ", "+", 1) // we need to put '+' again that was replaced in the query string

		// if time is not parsable or empty default to return all logs
		t, err := time.Parse(time.RFC3339Nano, since)
		if err != nil {
			t = time.Unix(0, 0)
		}

		logs, err := ctx.API.LogsSince(t, ctx.App.Name)
		if err != nil {
			httputil.WriteJSON(w, r, http.StatusInternalServerError, err)
			return
		}

		if len(logs) == 0 {
			httputil.WriteJSON(w, r, http.StatusInternalServerError, fmt.Errorf("no new available logs"))
			return
		}

		httputil.WriteJSON(w, r, http.StatusOK, &LogsRes{
			LastLogTimestamp: appcommon.TimestampFromLog(logs[len(logs)-1]),
			Logs:             logs,
		})
	})
}

func (hv *Hypervisor) appConnections() http.HandlerFunc {
	return hv.withCtx(hv.appCtx, func(w http.ResponseWriter, r *http.Request, ctx *httpCtx) {
		summary, err := ctx.API.GetAppConnectionsSummary(ctx.App.Name)
		if err != nil {
			httputil.WriteJSON(w, r, http.StatusInternalServerError, err)
			return
		}

		httputil.WriteJSON(w, r, http.StatusOK, &summary)
	})
}

func (hv *Hypervisor) getTransportTypes() http.HandlerFunc {
	return hv.withCtx(hv.visorCtx, func(w http.ResponseWriter, r *http.Request, ctx *httpCtx) {
		types, err := ctx.API.TransportTypes()
		if err != nil {
			httputil.WriteJSON(w, r, http.StatusInternalServerError, err)
			return
		}

		httputil.WriteJSON(w, r, http.StatusOK, types)
	})
}

func (hv *Hypervisor) getTransports() http.HandlerFunc {
	return hv.withCtx(hv.visorCtx, func(w http.ResponseWriter, r *http.Request, ctx *httpCtx) {
		qTypes := strSliceFromQuery(r, "type", nil)

		qPKs, err := pkSliceFromQuery(r, "pk", nil)
		if err != nil {
			httputil.WriteJSON(w, r, http.StatusBadRequest, err)
			return
		}

		qLogs, err := httputil.BoolFromQuery(r, "logs", true)
		if err != nil {
			httputil.WriteJSON(w, r, http.StatusBadRequest, err)
			return
		}

		transports, err := ctx.API.Transports(qTypes, qPKs, qLogs)
		if err != nil {
			httputil.WriteJSON(w, r, http.StatusInternalServerError, err)
			return
		}
		httputil.WriteJSON(w, r, http.StatusOK, transports)
	})
}

func (hv *Hypervisor) postTransport() http.HandlerFunc {
	return hv.withCtx(hv.visorCtx, func(w http.ResponseWriter, r *http.Request, ctx *httpCtx) {
		var reqBody struct {
			TpType string        `json:"transport_type"`
			Remote cipher.PubKey `json:"remote_pk"`
			Public bool          `json:"public"`
		}

		if err := httputil.ReadJSON(r, &reqBody); err != nil {
			if err != io.EOF {
				hv.log(r).Warnf("postTransport request: %v", err)
			}

			httputil.WriteJSON(w, r, http.StatusBadRequest, usermanager.ErrMalformedRequest)

			return
		}

		const timeout = 30 * time.Second
		summary, err := ctx.API.AddTransport(reqBody.Remote, reqBody.TpType, reqBody.Public, timeout)
		if err != nil {
			httputil.WriteJSON(w, r, http.StatusInternalServerError, err)
			return
		}

		httputil.WriteJSON(w, r, http.StatusOK, summary)
	})
}

func (hv *Hypervisor) getTransport() http.HandlerFunc {
	return hv.withCtx(hv.tpCtx, func(w http.ResponseWriter, r *http.Request, ctx *httpCtx) {
		httputil.WriteJSON(w, r, http.StatusOK, ctx.Tp)
	})
}

func (hv *Hypervisor) deleteTransport() http.HandlerFunc {
	return hv.withCtx(hv.tpCtx, func(w http.ResponseWriter, r *http.Request, ctx *httpCtx) {
		if err := ctx.API.RemoveTransport(ctx.Tp.ID); err != nil {
			httputil.WriteJSON(w, r, http.StatusInternalServerError, err)
			return
		}

		httputil.WriteJSON(w, r, http.StatusOK, true)
	})
}

type routingRuleResp struct {
	Key     routing.RouteID      `json:"key"`
	Rule    string               `json:"rule"`
	Summary *routing.RuleSummary `json:"rule_summary,omitempty"`
}

func makeRoutingRuleResp(key routing.RouteID, rule routing.Rule, summary bool) routingRuleResp {
	resp := routingRuleResp{
		Key:  key,
		Rule: hex.EncodeToString(rule),
	}

	if summary {
		resp.Summary = rule.Summary()
	}

	return resp
}

func (hv *Hypervisor) getRoutes() http.HandlerFunc {
	return hv.withCtx(hv.visorCtx, func(w http.ResponseWriter, r *http.Request, ctx *httpCtx) {
		qSummary, err := httputil.BoolFromQuery(r, "summary", false)
		if err != nil {
			httputil.WriteJSON(w, r, http.StatusBadRequest, err)
			return
		}

		rules, err := ctx.API.RoutingRules()
		if err != nil {
			httputil.WriteJSON(w, r, http.StatusInternalServerError, err)
			return
		}

		resp := make([]routingRuleResp, len(rules))
		for i, rule := range rules {
			resp[i] = makeRoutingRuleResp(rule.KeyRouteID(), rule, qSummary)
		}

		httputil.WriteJSON(w, r, http.StatusOK, resp)
	})
}

func (hv *Hypervisor) postRoute() http.HandlerFunc {
	return hv.withCtx(hv.visorCtx, func(w http.ResponseWriter, r *http.Request, ctx *httpCtx) {
		var summary routing.RuleSummary
		if err := httputil.ReadJSON(r, &summary); err != nil {
			if err != io.EOF {
				hv.log(r).Warnf("postRoute request: %v", err)
			}

			httputil.WriteJSON(w, r, http.StatusBadRequest, usermanager.ErrMalformedRequest)

			return
		}

		rule, err := summary.ToRule()
		if err != nil {
			httputil.WriteJSON(w, r, http.StatusBadRequest, err)
			return
		}

		if err := ctx.API.SaveRoutingRule(rule); err != nil {
			httputil.WriteJSON(w, r, http.StatusInternalServerError, err)
			return
		}

		httputil.WriteJSON(w, r, http.StatusOK, makeRoutingRuleResp(rule.KeyRouteID(), rule, true))
	})
}

func (hv *Hypervisor) getRoute() http.HandlerFunc {
	return hv.withCtx(hv.routeCtx, func(w http.ResponseWriter, r *http.Request, ctx *httpCtx) {
		qSummary, err := httputil.BoolFromQuery(r, "summary", true)
		if err != nil {
			httputil.WriteJSON(w, r, http.StatusBadRequest, err)
			return
		}

		rule, err := ctx.API.RoutingRule(ctx.RtKey)
		if err != nil {
			httputil.WriteJSON(w, r, http.StatusNotFound, err)
			return
		}

		httputil.WriteJSON(w, r, http.StatusOK, makeRoutingRuleResp(ctx.RtKey, rule, qSummary))
	})
}

func (hv *Hypervisor) putRoute() http.HandlerFunc {
	return hv.withCtx(hv.routeCtx, func(w http.ResponseWriter, r *http.Request, ctx *httpCtx) {
		var summary routing.RuleSummary
		if err := httputil.ReadJSON(r, &summary); err != nil {
			if err != io.EOF {
				hv.log(r).Warnf("putRoute request: %v", err)
			}

			httputil.WriteJSON(w, r, http.StatusBadRequest, usermanager.ErrMalformedRequest)

			return
		}

		rule, err := summary.ToRule()
		if err != nil {
			httputil.WriteJSON(w, r, http.StatusBadRequest, err)
			return
		}

		if err := ctx.API.SaveRoutingRule(rule); err != nil {
			httputil.WriteJSON(w, r, http.StatusInternalServerError, err)
			return
		}

		httputil.WriteJSON(w, r, http.StatusOK, makeRoutingRuleResp(ctx.RtKey, rule, true))
	})
}

func (hv *Hypervisor) deleteRoute() http.HandlerFunc {
	return hv.withCtx(hv.routeCtx, func(w http.ResponseWriter, r *http.Request, ctx *httpCtx) {
		if err := ctx.API.RemoveRoutingRule(ctx.RtKey); err != nil {
			httputil.WriteJSON(w, r, http.StatusNotFound, err)
			return
		}

		httputil.WriteJSON(w, r, http.StatusOK, true)
	})
}

type routeGroupResp struct {
	routing.RuleConsumeFields
	FwdRule routing.RuleForwardFields `json:"resp"`
}

func makeRouteGroupResp(info RouteGroupInfo) routeGroupResp {
	if len(info.FwdRule) == 0 || len(info.ConsumeRule) == 0 {
		return routeGroupResp{}
	}

	return routeGroupResp{
		RuleConsumeFields: *info.ConsumeRule.Summary().ConsumeFields,
		FwdRule:           *info.FwdRule.Summary().ForwardFields,
	}
}

func (hv *Hypervisor) getRouteGroups() http.HandlerFunc {
	return hv.withCtx(hv.visorCtx, func(w http.ResponseWriter, r *http.Request, ctx *httpCtx) {
		routegroups, err := ctx.API.RouteGroups()
		if err != nil {
			httputil.WriteJSON(w, r, http.StatusInternalServerError, err)
			return
		}

		resp := make([]routeGroupResp, len(routegroups))
		for i, l := range routegroups {
			resp[i] = makeRouteGroupResp(l)
		}

		httputil.WriteJSON(w, r, http.StatusOK, resp)
	})
}

// NOTE: Reply comes with a delay, because of check if new executable is started successfully.
func (hv *Hypervisor) restart() http.HandlerFunc {
	return hv.withCtx(hv.visorCtx, func(w http.ResponseWriter, r *http.Request, ctx *httpCtx) {
		if err := ctx.API.Restart(); err != nil {
			httputil.WriteJSON(w, r, http.StatusInternalServerError, err)
			return
		}

		httputil.WriteJSON(w, r, http.StatusOK, true)
	})
}

// executes a command and returns its output
func (hv *Hypervisor) exec() http.HandlerFunc {
	return hv.withCtx(hv.visorCtx, func(w http.ResponseWriter, r *http.Request, ctx *httpCtx) {
		var reqBody struct {
			Command string `json:"command"`
		}

		if err := httputil.ReadJSON(r, &reqBody); err != nil {
			if err != io.EOF {
				hv.log(r).Warnf("exec request: %v", err)
			}

			httputil.WriteJSON(w, r, http.StatusBadRequest, usermanager.ErrMalformedRequest)

			return
		}

		out, err := ctx.API.Exec(reqBody.Command)
		if err != nil {
			httputil.WriteJSON(w, r, http.StatusInternalServerError, err)
			return
		}

		output := struct {
			Output string `json:"output"`
		}{strings.TrimSpace(string(out))}

		httputil.WriteJSON(w, r, http.StatusOK, output)
	})
}

func (hv *Hypervisor) updateVisor() http.HandlerFunc {
	return hv.withCtx(hv.visorCtx, func(w http.ResponseWriter, r *http.Request, ctx *httpCtx) {
		var updateConfig updater.UpdateConfig

		if err := httputil.ReadJSON(r, &updateConfig); err != nil {
			hv.log(r).Warnf("update visor request: %v", err)
			httputil.WriteJSON(w, r, http.StatusBadRequest, usermanager.ErrMalformedRequest)

			return
		}

		if updateConfig.Channel == "" {
			updateConfig.Channel = updater.ChannelStable
		}

		updated, err := ctx.API.Update(updateConfig)
		if err != nil {
			httputil.WriteJSON(w, r, http.StatusInternalServerError, err)
			return
		}

		output := struct {
			Updated bool `json:"updated"`
		}{updated}

		httputil.WriteJSON(w, r, http.StatusOK, output)
	})
}

func (hv *Hypervisor) updateVisorWS() http.HandlerFunc {
	return hv.withCtx(hv.visorCtx, func(w http.ResponseWriter, r *http.Request, ctx *httpCtx) {
		ws, err := websocket.Accept(w, r, nil)
		if err != nil {
			hv.log(r).WithError(err).Warnf("Failed to upgrade to websocket.")
			w.WriteHeader(http.StatusInternalServerError)

			return
		}

		defer func() {
			if err := ws.Close(websocket.StatusNormalClosure, "response sent"); err != nil {
				hv.log(r).WithError(err).Warnf("Failed to close WebSocket connection")
			}
		}()

		_, raw, err := ws.Read(context.Background())
		if err != nil {
			w.WriteHeader(http.StatusBadRequest)

			return
		}

		var updateConfig updater.UpdateConfig
		if err := json.Unmarshal(raw, &updateConfig); err != nil {
			hv.log(r).Warnf("update visor request %v: %v", string(raw), err)
			w.WriteHeader(http.StatusBadRequest)

			return
		}

		if updateConfig.Channel == "" {
			updateConfig.Channel = updater.ChannelStable
		}

		consumer := make(chan StatusMessage, 512)
		hv.visorMu.Lock()
		if mux := hv.visorChanMux[ctx.Addr.PK]; mux == nil {
			ch := ctx.API.UpdateWithStatus(updateConfig)
			hv.visorChanMux[ctx.Addr.PK] = newChanMux(ch, []chan<- StatusMessage{consumer})
		} else {
			hv.visorChanMux[ctx.Addr.PK].addConsumer(consumer)
		}
		hv.visorMu.Unlock()

		defer func() {
			hv.visorMu.Lock()
			delete(hv.visorChanMux, ctx.Addr.PK)
			hv.visorMu.Unlock()
		}()

		for status := range consumer {
			if status.IsError {
				if err := ws.Close(websocket.StatusAbnormalClosure, status.Text); err != nil {
					hv.log(r).WithError(err).Warnf("failed to close WebSocket (abnormal)")
					return
				}
			}

			output := struct {
				Status string `json:"status"`
			}{status.Text}

			rawOutput, err := json.Marshal(output)
			if err != nil {
				hv.log(r).WithError(err).Errorf("Failed to marshal JSON: %#v", output)
				return
			}

			if err := ws.Write(context.Background(), websocket.MessageText, rawOutput); err != nil {
				hv.log(r).WithError(err).Warnf("Failed to write WebSocket response")
			}
		}

		if err := ws.Close(websocket.StatusNormalClosure, "finished"); err != nil {
			hv.log(r).WithError(err).Warnf("failed to close WebSocket (normal)")
		}
	})
}

func (hv *Hypervisor) isVisorWSUpdateRunning() http.HandlerFunc {
	return hv.withCtx(hv.visorCtx, func(w http.ResponseWriter, r *http.Request, ctx *httpCtx) {
		running := false
		hv.visorMu.Lock()
		running = hv.visorChanMux != nil && hv.visorChanMux[ctx.Addr.PK] != nil
		hv.visorMu.Unlock()

		resp := struct {
			Running bool `json:"running"`
		}{
			running,
		}

		httputil.WriteJSON(w, r, http.StatusOK, resp)
	})
}

func (hv *Hypervisor) visorUpdateAvailable() http.HandlerFunc {
	return hv.withCtx(hv.visorCtx, func(w http.ResponseWriter, r *http.Request, ctx *httpCtx) {
		channel := updater.Channel(chi.URLParam(r, "channel"))
		if channel == "" {
			channel = updater.ChannelStable
		}

		version, err := ctx.API.UpdateAvailable(channel)
		if err != nil {
			httputil.WriteJSON(w, r, http.StatusInternalServerError, err)
			return
		}

		summary, err := ctx.API.Summary()
		if err != nil {
			httputil.WriteJSON(w, r, http.StatusInternalServerError, err)
			return
		}

		output := struct {
			Available        bool   `json:"available"`
			CurrentVersion   string `json:"current_version"`
			AvailableVersion string `json:"available_version,omitempty"`
			ReleaseURL       string `json:"release_url,omitempty"`
		}{
			Available:      version != nil,
			CurrentVersion: summary.BuildInfo.Version,
		}

		if version != nil {
			output.AvailableVersion = version.String()
			output.ReleaseURL = version.ReleaseURL()
		}

		httputil.WriteJSON(w, r, http.StatusOK, output)
	})
}

/*
	<<< Helper functions >>>
*/

func (hv *Hypervisor) visorConn(pk cipher.PubKey) (Conn, bool) {
	hv.mu.RLock()
	conn, ok := hv.visors[pk]
	hv.mu.RUnlock()

	return conn, ok
}

type httpCtx struct {
	// Hypervisor
	Conn

	// App
	App *launcher.AppState

	// Transport
	Tp *TransportSummary

	// Route
	RtKey routing.RouteID
}

type (
	valuesFunc  func(w http.ResponseWriter, r *http.Request) (*httpCtx, bool)
	handlerFunc func(w http.ResponseWriter, r *http.Request, ctx *httpCtx)
)

func (hv *Hypervisor) withCtx(vFunc valuesFunc, hFunc handlerFunc) http.HandlerFunc {
	return func(w http.ResponseWriter, r *http.Request) {
		if rv, ok := vFunc(w, r); ok {
			hFunc(w, r, rv)
		}
	}
}

func (hv *Hypervisor) visorCtx(w http.ResponseWriter, r *http.Request) (*httpCtx, bool) {
	pk, err := pkFromParam(r, "pk")
	if err != nil {
		httputil.WriteJSON(w, r, http.StatusBadRequest, err)
		return nil, false
	}

	if pk != hv.c.PK {
		v, ok := hv.visorConn(pk)

		if !ok {
			httputil.WriteJSON(w, r, http.StatusNotFound, fmt.Errorf("visor of pk '%s' not found", pk))
			return nil, false
		}

		return &httpCtx{
			Conn: v,
		}, true
	}

	return &httpCtx{
		Conn: Conn{
			Addr:  dmsg.Addr{PK: hv.c.PK, Port: hv.c.DmsgPort},
			API:   hv.visor,
			PtyUI: nil,
		},
	}, true
}

func (hv *Hypervisor) appCtx(w http.ResponseWriter, r *http.Request) (*httpCtx, bool) {
	ctx, ok := hv.visorCtx(w, r)
	if !ok {
		return nil, false
	}

	appName := chi.URLParam(r, "app")

	apps, err := ctx.API.Apps()
	if err != nil {
		httputil.WriteJSON(w, r, http.StatusInternalServerError, err)
		return nil, false
	}

	for _, a := range apps {
		if a.Name == appName {
			ctx.App = a
			return ctx, true
		}
	}

	errMsg := fmt.Errorf("can not find app of name %s from visor %s", appName, ctx.Addr.PK)
	httputil.WriteJSON(w, r, http.StatusNotFound, errMsg)

	return nil, false
}

func (hv *Hypervisor) tpCtx(w http.ResponseWriter, r *http.Request) (*httpCtx, bool) {
	ctx, ok := hv.visorCtx(w, r)
	if !ok {
		return nil, false
	}

	tid, err := uuidFromParam(r, "tid")
	if err != nil {
		httputil.WriteJSON(w, r, http.StatusBadRequest, err)
		return nil, false
	}

	tp, err := ctx.API.Transport(tid)
	if err != nil {
		if err.Error() == ErrNotFound.Error() {
			errMsg := fmt.Errorf("transport of ID %s is not found", tid)
			httputil.WriteJSON(w, r, http.StatusNotFound, errMsg)

			return nil, false
		}

		httputil.WriteJSON(w, r, http.StatusInternalServerError, err)

		return nil, false
	}

	ctx.Tp = tp

	return ctx, true
}

func (hv *Hypervisor) routeCtx(w http.ResponseWriter, r *http.Request) (*httpCtx, bool) {
	ctx, ok := hv.visorCtx(w, r)
	if !ok {
		return nil, false
	}

	rid, err := ridFromParam(r, "rid")
	if err != nil {
		httputil.WriteJSON(w, r, http.StatusBadRequest, err)
		return nil, false
	}

	ctx.RtKey = rid

	return ctx, true
}

func pkFromParam(r *http.Request, key string) (cipher.PubKey, error) {
	pk := cipher.PubKey{}
	err := pk.UnmarshalText([]byte(chi.URLParam(r, key)))

	return pk, err
}

func uuidFromParam(r *http.Request, key string) (uuid.UUID, error) {
	return uuid.Parse(chi.URLParam(r, key))
}

func ridFromParam(r *http.Request, key string) (routing.RouteID, error) {
	rid, err := strconv.ParseUint(chi.URLParam(r, key), 10, 32)
	if err != nil {
		return 0, errors.New("invalid route ID provided")
	}

	return routing.RouteID(rid), nil
}

func strSliceFromQuery(r *http.Request, key string, defaultVal []string) []string {
	slice, ok := r.URL.Query()[key]
	if !ok {
		return defaultVal
	}

	return slice
}

func pkSliceFromQuery(r *http.Request, key string, defaultVal []cipher.PubKey) ([]cipher.PubKey, error) {
	qPKs, ok := r.URL.Query()[key]
	if !ok {
		return defaultVal, nil
	}

	pks := make([]cipher.PubKey, len(qPKs))

	for i, qPK := range qPKs {
		pk := cipher.PubKey{}
		if err := pk.UnmarshalText([]byte(qPK)); err != nil {
			return nil, err
		}

		pks[i] = pk
	}

	return pks, nil
}<|MERGE_RESOLUTION|>--- conflicted
+++ resolved
@@ -149,11 +149,7 @@
 
 // AddMockData adds mock data to Hypervisor.
 func (hv *Hypervisor) AddMockData(config MockConfig) error {
-<<<<<<< HEAD
 	r := rand.New(rand.NewSource(time.Now().UnixNano())) // nolint: gosec
-=======
-	r := rand.New(rand.NewSource(time.Now().UnixNano())) // nolint:gosec
->>>>>>> fc940c99
 
 	for i := 0; i < config.Visors; i++ {
 		pk, client, err := NewMockRPCClient(r, config.MaxTpsPerVisor, config.MaxRoutesPerVisor)
