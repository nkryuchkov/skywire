package visor

import (
	"context"
	"errors"
	"io/ioutil"
	"net"
	"os"
	"os/exec"
	"sync"
	"testing"
	"time"

	"github.com/skycoin/dmsg/cipher"
	"github.com/skycoin/skycoin/src/util/logging"
	"github.com/stretchr/testify/assert"
	"github.com/stretchr/testify/require"

	"github.com/skycoin/skywire/pkg/app"
	"github.com/skycoin/skywire/pkg/routing"
	"github.com/skycoin/skywire/pkg/transport"
	"github.com/skycoin/skywire/pkg/util/pathutil"
)

var masterLogger *logging.MasterLogger

func TestMain(m *testing.M) {
	masterLogger = logging.NewMasterLogger()
	loggingLevel, ok := os.LookupEnv("TEST_LOGGING_LEVEL")
	if ok {
		lvl, err := logging.LevelFromString(loggingLevel)
		if err != nil {
			log.Fatal(err)
		}
		masterLogger.SetLevel(lvl)
	} else {
		masterLogger.Out = ioutil.Discard
	}

	os.Exit(m.Run())
}

// TODO(nkryuchkov): fix and uncomment
/*
func TestNewNode(t *testing.T) {
	pk, sk := cipher.GenerateKeyPair()
	srv := httptest.NewServer(http.HandlerFunc(func(w http.ResponseWriter, r *http.Request) {
		require.NoError(t, json.NewEncoder(w).Encode(&httpauth.NextNonceResponse{Edge: pk, NextNonce: 1}))
	}))
	defer srv.Close()

	conf := Config{Version: "1.0", LocalPath: "local", AppsPath: "apps"}
	conf.Node.StaticPubKey = pk
	conf.Node.StaticSecKey = sk
	conf.Messaging.Discovery = "http://skywire.skycoin.net:8001"
	conf.Messaging.ServerCount = 10
	conf.Transport.Discovery = srv.URL
	conf.Apps = []AppConfig{
		{App: "foo", Version: "1.1", Port: 1},
		{App: "bar", AutoStart: true, Port: 2},
	}

	defer func() {
		require.NoError(t, os.RemoveAll("local"))
	}()

	node, err := NewNode(&conf, masterLogger)
	require.NoError(t, err)

	assert.NotNil(t, node.router)
	assert.NotNil(t, node.appsConf)
	assert.NotNil(t, node.appsPath)
	assert.NotNil(t, node.localPath)
	assert.NotNil(t, node.startedApps)
}
*/

// TODO(Darkren): fix test
/*func TestNodeStartClose(t *testing.T) {
	r := new(mockRouter)
	executer := &MockExecuter{}
	conf := []AppConfig{
		{App: "skychat", Version: "1.0", AutoStart: true, Port: 1},
		{App: "foo", Version: "1.0", AutoStart: false},
	}

	defer func() {
		require.NoError(t, os.RemoveAll("skychat"))
	}()

	node := &Node{config: &Config{}, router: r, executer: executer, appsConf: conf,
		startedApps: map[string]*appBind{}, logger: logging.MustGetLogger("test")}
	mConf := &dmsg.Config{PubKey: cipher.PubKey{}, SecKey: cipher.SecKey{}, Discovery: disc.NewMock()}
	node.messenger = dmsg.NewClient(mConf.PubKey, mConf.SecKey, mConf.Discovery)

	var err error

	tmConf := &transport.ManagerConfig{PubKey: cipher.PubKey{}, DiscoveryClient: transport.NewDiscoveryMock()}
	node.tm, err = transport.NewManager(tmConf, nil, node.messenger)
	require.NoError(t, err)

	errCh := make(chan error)
	go func() {
		errCh <- node.Start()
	}()

	time.Sleep(100 * time.Millisecond)
	require.NoError(t, node.Close())
	require.True(t, r.didClose)
	require.NoError(t, <-errCh)

	require.Len(t, executer.cmds, 1)
	assert.Equal(t, "skychat.v1.0", executer.cmds[0].Path)
	assert.Equal(t, "skychat/v1.0", executer.cmds[0].Dir)
}*/

func TestNodeSpawnApp(t *testing.T) {
	pk, _ := cipher.GenerateKeyPair()
	r := new(mockRouter)
	executer := &MockExecuter{}
	defer func() {
		require.NoError(t, os.RemoveAll("skychat"))
	}()
	apps := []AppConfig{{App: "skychat", Version: "1.0", AutoStart: false, Port: 10, Args: []string{"foo"}}}
	node := &Node{router: r, executer: executer, appsConf: apps, startedApps: map[string]*appBind{}, logger: logging.MustGetLogger("test"),
		config: &Config{}}
	node.config.Node.StaticPubKey = pk
	pathutil.EnsureDir(node.dir())
	defer func() {
		require.NoError(t, os.RemoveAll(node.dir()))
	}()

	require.NoError(t, node.StartApp("skychat"))
	time.Sleep(100 * time.Millisecond)

	require.NotNil(t, node.startedApps["skychat"])

	executer.Lock()
	require.Len(t, executer.cmds, 1)
	assert.Equal(t, "skychat.v1.0", executer.cmds[0].Path)
	assert.Equal(t, "skychat/v1.0", executer.cmds[0].Dir)
	assert.Equal(t, []string{"skychat.v1.0", "foo"}, executer.cmds[0].Args)
	executer.Unlock()

	ports := r.Ports()
	require.Len(t, ports, 1)
	assert.Equal(t, routing.Port(10), ports[0])

	require.NoError(t, node.StopApp("skychat"))
}

func TestNodeSpawnAppValidations(t *testing.T) {
	conn, _ := net.Pipe()
	r := new(mockRouter)
	executer := &MockExecuter{err: errors.New("foo")}
	defer func() {
		require.NoError(t, os.RemoveAll("skychat"))
	}()
	node := &Node{router: r, executer: executer,
		startedApps: map[string]*appBind{"skychat": {conn, 10}},
		logger:      logging.MustGetLogger("test")}

	cases := []struct {
		conf *AppConfig
		err  string
	}{
		{&AppConfig{App: "skychat", Version: "1.0", Port: 2}, "can't bind to reserved port 2"},
		{&AppConfig{App: "skychat", Version: "1.0", Port: 10}, "app skychat is already started"},
		{&AppConfig{App: "foo", Version: "1.0", Port: 11}, "failed to run app executable: foo"},
	}

	for _, tc := range cases {
		tc := tc
		t.Run(tc.err, func(t *testing.T) {
			errCh := make(chan error)
			go func() {
				errCh <- node.SpawnApp(tc.conf, nil)
			}()

			time.Sleep(100 * time.Millisecond)
			require.NoError(t, node.Close())
			err := <-errCh
			require.Error(t, err)
			assert.Equal(t, tc.err, err.Error())
		})
	}
}

type MockExecuter struct {
	sync.Mutex
	err    error
	cmds   []*exec.Cmd
	stopCh chan struct{}
}

func (exc *MockExecuter) Start(cmd *exec.Cmd) (int, error) {
	exc.Lock()
	defer exc.Unlock()
	if exc.stopCh != nil {
		return -1, errors.New("already executing")
	}

	exc.stopCh = make(chan struct{})

	if exc.err != nil {
		return -1, exc.err
	}

	if exc.cmds == nil {
		exc.cmds = make([]*exec.Cmd, 0)
	}

	exc.cmds = append(exc.cmds, cmd)

	return 10, nil
}

func (exc *MockExecuter) Stop(pid int) error {
	exc.Lock()
	if exc.stopCh != nil {
		select {
		case <-exc.stopCh:
		default:
			close(exc.stopCh)
		}
	}
	exc.Unlock()
	return nil
}

func (exc *MockExecuter) Wait(cmd *exec.Cmd) error {
	<-exc.stopCh
	return nil
}

type mockRouter struct {
	sync.Mutex

	ports []routing.Port

	didStart bool
	didClose bool

	errChan chan error
}

func (r *mockRouter) Ports() []routing.Port {
	r.Lock()
	p := r.ports
	r.Unlock()
	return p
}

func (r *mockRouter) Serve(context.Context) error {
	r.didStart = true
	return nil
}

func (r *mockRouter) ServeApp(conn net.Conn, port routing.Port, appConf *app.Config) error {
	r.Lock()
	if r.ports == nil {
		r.ports = []routing.Port{}
	}

	r.ports = append(r.ports, port)
	r.Unlock()

	if r.errChan == nil {
		r.Lock()
		r.errChan = make(chan error)
		r.Unlock()
	}

	return <-r.errChan
}

func (r *mockRouter) Close() error {
	if r == nil {
		return nil
	}
	r.didClose = true
	r.Lock()
	if r.errChan != nil {
		close(r.errChan)
	}
	r.Unlock()
	return nil
}

func (r *mockRouter) IsSetupTransport(*transport.ManagedTransport) bool {
	return false
}

<<<<<<< HEAD
func (r *mockRouter) SetupIsTrusted(sPK cipher.PubKey) bool {
=======
func (r *mockRouter) SetupIsTrusted(cipher.PubKey) bool {
>>>>>>> b0cfe67e
	return true
}<|MERGE_RESOLUTION|>--- conflicted
+++ resolved
@@ -291,10 +291,6 @@
 	return false
 }
 
-<<<<<<< HEAD
-func (r *mockRouter) SetupIsTrusted(sPK cipher.PubKey) bool {
-=======
 func (r *mockRouter) SetupIsTrusted(cipher.PubKey) bool {
->>>>>>> b0cfe67e
 	return true
 }