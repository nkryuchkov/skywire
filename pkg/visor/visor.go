// Package visor implements skywire visor.
package visor

import (
	"bufio"
	"context"
	"encoding/json"
	"errors"
	"fmt"
	"io/ioutil"
	"net"
	"os"
	"os/exec"
	"path/filepath"
	"runtime"
	"strconv"
	"strings"
	"sync"
	"syscall"
	"time"

	"github.com/SkycoinProject/dmsg"
	"github.com/SkycoinProject/dmsg/cipher"
	"github.com/SkycoinProject/dmsg/dmsgpty"
	"github.com/SkycoinProject/skycoin/src/util/logging"

	"github.com/SkycoinProject/skywire-mainnet/internal/skyenv"
	"github.com/SkycoinProject/skywire-mainnet/pkg/app/appcommon"
	"github.com/SkycoinProject/skywire-mainnet/pkg/app/appnet"
	"github.com/SkycoinProject/skywire-mainnet/pkg/app/appserver"
	"github.com/SkycoinProject/skywire-mainnet/pkg/restart"
	"github.com/SkycoinProject/skywire-mainnet/pkg/routefinder/rfclient"
	"github.com/SkycoinProject/skywire-mainnet/pkg/router"
	"github.com/SkycoinProject/skywire-mainnet/pkg/routing"
	"github.com/SkycoinProject/skywire-mainnet/pkg/snet"
	"github.com/SkycoinProject/skywire-mainnet/pkg/transport"
	"github.com/SkycoinProject/skywire-mainnet/pkg/util/pathutil"
)

// AppStatus defines running status of an App.
type AppStatus int

const (
	// AppStatusStopped represents status of a stopped App.
	AppStatusStopped AppStatus = iota

	// AppStatusRunning represents status of a running App.
	AppStatusRunning
)

var (
	// ErrUnknownApp represents lookup error for App related calls.
	ErrUnknownApp = errors.New("unknown app")
	// ErrNoConfigPath is returned on attempt to read/write config when visor contains no config path.
	ErrNoConfigPath = errors.New("no config path")
)

const supportedProtocolVersion = "0.0.1"

const ownerRWX = 0700

var reservedPorts = map[routing.Port]string{0: "router", 1: "skychat", 3: "skysocks"}

// AppState defines state parameters for a registered App.
type AppState struct {
	Name      string       `json:"name"`
	AutoStart bool         `json:"autostart"`
	Port      routing.Port `json:"port"`
	Status    AppStatus    `json:"status"`
}

// Visor provides messaging runtime for Apps by setting up all
// necessary connections and performing messaging gateway functions.
type Visor struct {
	conf   *Config
	router router.Router
	n      *snet.Network
	tm     *transport.Manager
<<<<<<< HEAD
	rt     routing.Table
	pty    *dmsgpty.Host
=======
	pty    *dmsgpty.Host // TODO(evanlinjin): Complete.
>>>>>>> d508523c

	Logger *logging.MasterLogger
	logger *logging.Logger

	confPath  *string
	appsPath  string
	localPath string
	appsConf  map[string]AppConfig

	startedAt  time.Time
	restartCtx *restart.Context

	pidMu sync.Mutex

	cliLis net.Listener
	hvErrs map[cipher.PubKey]chan error // errors returned when the associated hypervisor ServeRPCClient returns

	procManager  appserver.ProcManager
	appRPCServer *appserver.Server

	// cancel is to be called when visor.Close is triggered.
	cancel context.CancelFunc
}

// NewVisor constructs new Visor.
func NewVisor(cfg *Config, logger *logging.MasterLogger, restartCtx *restart.Context, cfgPath *string) (*Visor, error) {
	ctx := context.Background()

	visor := &Visor{
		conf:     cfg,
		confPath: cfgPath,
	}

	visor.Logger = logger
	visor.logger = visor.Logger.PackageLogger("skywire")

	restartCheckDelay, err := time.ParseDuration(cfg.RestartCheckDelay)
	if err == nil {
		restartCtx.SetCheckDelay(restartCheckDelay)
	}

	restartCtx.RegisterLogger(visor.logger)

	visor.restartCtx = restartCtx

	pk := cfg.Visor.StaticPubKey
	sk := cfg.Visor.StaticSecKey

	fmt.Println("min sessions:", cfg.Dmsg.SessionsCount)
	visor.n = snet.New(snet.Config{
		PubKey:          pk,
		SecKey:          sk,
		TpNetworks:      []string{dmsg.Type, snet.STcpType}, // TODO: Have some way to configure this.
		DmsgDiscAddr:    cfg.Dmsg.Discovery,
		DmsgMinSessions: cfg.Dmsg.SessionsCount,
		STCPLocalAddr:   cfg.STCP.LocalAddr,
		STCPTable:       cfg.STCP.PubKeyTable,
	})
	if err := visor.n.Init(ctx); err != nil {
		return nil, fmt.Errorf("failed to init network: %v", err)
	}

	if cfg.DmsgPty != nil {
		pty, err := cfg.DmsgPtyHost(visor.n.Dmsg())
		if err != nil {
			return nil, fmt.Errorf("failed to setup pty: %v", err)
		}
		visor.pty = pty
	} else {
		logger.Info("'dmsgpty' is not configured, skipping...")
	}

	trDiscovery, err := cfg.TransportDiscovery()
	if err != nil {
		return nil, fmt.Errorf("invalid transport discovery config: %s", err)
	}
	logStore, err := cfg.TransportLogStore()
	if err != nil {
		return nil, fmt.Errorf("invalid TransportLogStore: %s", err)
	}
	tmConfig := &transport.ManagerConfig{
		PubKey:          pk,
		SecKey:          sk,
		DefaultVisors:   cfg.TrustedVisors,
		DiscoveryClient: trDiscovery,
		LogStore:        logStore,
	}
	visor.tm, err = transport.NewManager(visor.n, tmConfig)
	if err != nil {
		return nil, fmt.Errorf("transport manager: %s", err)
	}

	rConfig := &router.Config{
		Logger:           visor.Logger.PackageLogger("router"),
		PubKey:           pk,
		SecKey:           sk,
		TransportManager: visor.tm,
		RouteFinder:      rfclient.NewHTTP(cfg.Routing.RouteFinder, time.Duration(cfg.Routing.RouteFinderTimeout)),
		SetupNodes:       cfg.Routing.SetupNodes,
	}

	r, err := router.New(visor.n, rConfig)
	if err != nil {
		return nil, fmt.Errorf("failed to setup router: %v", err)
	}
	visor.router = r

	visor.appsConf, err = cfg.AppsConfig()
	if err != nil {
		return nil, fmt.Errorf("invalid AppsConfig: %s", err)
	}

	visor.appsPath, err = cfg.AppsDir()
	if err != nil {
		return nil, fmt.Errorf("invalid AppsPath: %s", err)
	}

	visor.localPath, err = cfg.LocalDir()
	if err != nil {
		return nil, fmt.Errorf("invalid LocalPath: %s", err)
	}

	if lvl, err := logging.LevelFromString(cfg.LogLevel); err == nil {
		visor.Logger.SetLevel(lvl)
	}

	if cfg.Interfaces.RPCAddress != "" {
		l, err := net.Listen("tcp", cfg.Interfaces.RPCAddress)
		if err != nil {
			return nil, fmt.Errorf("failed to setup RPC listener: %s", err)
		}
		visor.cliLis = l
	}

	visor.hvErrs = make(map[cipher.PubKey]chan error, len(cfg.Hypervisors))
	for _, hv := range cfg.Hypervisors {
		visor.hvErrs[hv.PubKey] = make(chan error, 1)
	}

	visor.appRPCServer = appserver.New(logging.MustGetLogger("app_rpc_server"), visor.conf.AppServerSockFile)

	go func() {
		if err := visor.appRPCServer.ListenAndServe(); err != nil {
			visor.logger.WithError(err).Error("error serving RPC")
		}
	}()

	visor.procManager = appserver.NewProcManager(logging.MustGetLogger("proc_manager"), visor.appRPCServer)

	return visor, err
}

// Start spawns auto-started Apps, starts router and RPC interfaces .
func (visor *Visor) Start() error {
	skywireNetworker := appnet.NewSkywireNetworker(logging.MustGetLogger("skynet"), visor.router)
	if err := appnet.AddNetworker(appnet.TypeSkynet, skywireNetworker); err != nil {
		return fmt.Errorf("failed to add skywire networker: %v", err)
	}

	ctx, cancel := context.WithCancel(context.Background())
	visor.cancel = cancel
	defer cancel()

	visor.startedAt = time.Now()

	pathutil.EnsureDir(visor.dir())
	visor.closePreviousApps()

	for _, ac := range visor.appsConf {
		if !ac.AutoStart {
			continue
		}

		go func(a AppConfig) {
			if err := visor.SpawnApp(&a, nil); err != nil {
				visor.logger.Warnf("App %s stopped working: %v", a.App, err)
			}
		}(ac)
	}

	// Start pty.
	if visor.pty != nil {
		log := visor.Logger.PackageLogger("dmsgpty")
		// dmsgpty cli
		if visor.conf.DmsgPty.CLINet == "unix" {
			if err := os.MkdirAll(filepath.Dir(visor.conf.DmsgPty.CLIAddr), ownerRWX); err != nil {
				log.WithError(err).Debug("Failed to prepare unix file dir.")
			}
		}
		ptyL, err := net.Listen(visor.conf.DmsgPty.CLINet, visor.conf.DmsgPty.CLIAddr)
		if err != nil {
			return fmt.Errorf("failed to start dmsgpty cli listener: %v", err)
		}
		go func() {
			log.WithField("net", visor.conf.DmsgPty.CLINet).
				WithField("addr", visor.conf.DmsgPty.CLIAddr).
				Info("Serving dmsgpty CLI.")
			if err := visor.pty.ServeCLI(ctx, ptyL); err != nil {
				log.WithError(err).
					WithField("entity", "dmsgpty-host").
					WithField("func", ".ServeCLI()").
					Error()
				cancel()
			}
		}()
		// dmsgpty serve
		go func() {
			log.WithField("dmsg_port", visor.conf.DmsgPty.Port).
				Info("Serving dmsg.")
			if err := visor.pty.ListenAndServe(ctx, visor.conf.DmsgPty.Port); err != nil {
				log.WithError(err).
					WithField("entity", "dmsgpty-host").
					WithField("func", ".ListenAndServe()").
					Error()
				cancel()
			}
		}()
	}

	// prepare visor RPC

	if visor.cliLis != nil {
		visor.logger.Info("Starting RPC interface on ", visor.cliLis.Addr())
		go newRPCServer(visor, "CLI").Accept(visor.cliLis)
	}
	if visor.hvErrs != nil {
		for hvPK, hvErrs := range visor.hvErrs {
			log := visor.Logger.PackageLogger("hypervisor_client").
				WithField("hypervisor_pk", hvPK)
			addr := dmsg.Addr{PK: hvPK, Port: skyenv.DmsgHypervisorPort}
			rpcS := newRPCServer(visor, addr.PK.String()[:6])
			go ServeRPCClient(ctx, log, visor.n, rpcS, addr, hvErrs)
		}
	}

	visor.logger.Info("Starting packet router")

	if err := visor.router.Serve(ctx); err != nil {
		return fmt.Errorf("failed to start Visor: %s", err)
	}

	return nil
}

func (visor *Visor) dir() string {
	return pathutil.VisorDir(visor.conf.Visor.StaticPubKey)
}

func (visor *Visor) pidFile() *os.File {
	f, err := os.OpenFile(filepath.Join(visor.dir(), "apps-pid.txt"), os.O_RDWR|os.O_CREATE, 0600)
	if err != nil {
		panic(err)
	}

	return f
}

func (visor *Visor) closePreviousApps() {
	visor.logger.Info("killing previously ran apps if any...")

	pids := visor.pidFile()
	defer func() {
		if err := pids.Close(); err != nil {
			visor.logger.Warnf("error closing PID file: %s", err)
		}
	}()

	scanner := bufio.NewScanner(pids)
	for scanner.Scan() {
		appInfo := strings.Split(scanner.Text(), " ")
		if len(appInfo) != 2 {
			visor.logger.Fatalf("error parsing %s. Err: %s", pids.Name(), errors.New("line should be: [app name] [pid]"))
		}

		pid, err := strconv.Atoi(appInfo[1])
		if err != nil {
			visor.logger.Fatalf("error parsing %s. Err: %s", pids.Name(), err)
		}

		visor.stopUnhandledApp(appInfo[0], pid)
	}

	// empty file
	pathutil.AtomicWriteFile(pids.Name(), []byte{})
}

func (visor *Visor) stopUnhandledApp(name string, pid int) {
	p, err := os.FindProcess(pid)
	if err != nil {
		if runtime.GOOS != "windows" {
			visor.logger.Infof("Previous app %s ran by this visor with pid: %d not found", name, pid)
		}
		return
	}

	err = p.Signal(syscall.SIGKILL)
	if err != nil {
		return
	}

	visor.logger.Infof("Found and killed hanged app %s with pid %d previously ran by this visor", name, pid)
}

// Close safely stops spawned Apps and Visor.
func (visor *Visor) Close() (err error) {
	if visor == nil {
		return nil
	}

	if visor.cancel != nil {
		visor.cancel()
	}

	if visor.cliLis != nil {
		if err = visor.cliLis.Close(); err != nil {
			visor.logger.WithError(err).Error("failed to close CLI listener")
		} else {
			visor.logger.Info("CLI listener closed successfully")
		}
	}
	if visor.hvErrs != nil {
		for hvPK, hvErr := range visor.hvErrs {
			visor.logger.
				WithError(<-hvErr).
				WithField("hypervisor_pk", hvPK).
				Info("Closed hypervisor connection.")
		}
	}

	visor.procManager.StopAll()

	if err = visor.router.Close(); err != nil {
		visor.logger.WithError(err).Error("failed to stop router")
	} else {
		visor.logger.Info("router stopped successfully")
	}

	if err := visor.appRPCServer.Close(); err != nil {
		visor.logger.WithError(err).Error("error closing RPC server")
	}

	if err := UnlinkSocketFiles(visor.conf.AppServerSockFile); err != nil {
		visor.logger.WithError(err).Errorf("Failed to unlink socket file %s", visor.conf.AppServerSockFile)
	} else {
		visor.logger.Infof("Socket file %s removed successfully", visor.conf.AppServerSockFile)
	}

	return err
}

// Exec executes a shell command. It returns combined stdout and stderr output and an error.
func (visor *Visor) Exec(command string) ([]byte, error) {
	args := strings.Split(command, " ")
	cmd := exec.Command(args[0], args[1:]...) // nolint: gosec
	return cmd.CombinedOutput()
}

// App returns a single app state of given name.
func (visor *Visor) App(name string) (*AppState, bool) {
	app, ok := visor.appsConf[name]
	if !ok {
		return nil, false
	}
	state := &AppState{app.App, app.AutoStart, app.Port, AppStatusStopped}
	if visor.procManager.Exists(app.App) {
		state.Status = AppStatusRunning
	}
	return state, true
}

// Apps returns list of AppStates for all registered apps.
func (visor *Visor) Apps() []*AppState {
	// TODO: move app states to the app module
	res := make([]*AppState, 0)

	for _, app := range visor.appsConf {
		state := &AppState{app.App, app.AutoStart, app.Port, AppStatusStopped}

		if visor.procManager.Exists(app.App) {
			state.Status = AppStatusRunning
		}

		res = append(res, state)
	}

	return res
}

// StartApp starts registered App.
func (visor *Visor) StartApp(appName string) error {
	for _, app := range visor.appsConf {
		if app.App == appName {
			startCh := make(chan struct{})

			go func(app AppConfig) {
				if err := visor.SpawnApp(&app, startCh); err != nil {
					visor.logger.Warnf("App %s stopped working: %v", appName, err)
				}
			}(app)

			<-startCh
			return nil
		}
	}

	return ErrUnknownApp
}

// SpawnApp configures and starts new App.
func (visor *Visor) SpawnApp(config *AppConfig, startCh chan<- struct{}) (err error) {
	visor.logger.Infof("Starting %s.v%s", config.App, config.Version)

	if app, ok := reservedPorts[config.Port]; ok && app != config.App {
		return fmt.Errorf("can't bind to reserved port %d", config.Port)
	}

	appCfg := appcommon.Config{
		Name:         config.App,
		Version:      config.Version,
		SockFilePath: visor.conf.AppServerSockFile,
		VisorPK:      visor.conf.Visor.StaticPubKey.Hex(),
		BinaryDir:    visor.appsPath,
		WorkDir:      filepath.Join(visor.localPath, config.App, fmt.Sprintf("v%s", config.Version)),
	}

	if _, err := ensureDir(appCfg.WorkDir); err != nil {
		return err
	}

	// TODO: make PackageLogger return *RuleEntry. FieldLogger doesn't expose Writer.
	logger := visor.logger.WithField("_module", fmt.Sprintf("%s.v%s", config.App, config.Version)).Writer()
	errLogger := visor.logger.WithField("_module", fmt.Sprintf("%s.v%s[ERROR]", config.App, config.Version)).Writer()

	defer func() {
		if logErr := logger.Close(); err == nil && logErr != nil {
			err = logErr
		}

		if logErr := errLogger.Close(); err == nil && logErr != nil {
			err = logErr
		}
	}()

	appLogger := logging.MustGetLogger(fmt.Sprintf("app_%s", config.App))
	appArgs := append([]string{filepath.Join(visor.dir(), config.App)}, config.Args...)

	pid, err := visor.procManager.Start(appLogger, appCfg, appArgs, logger, errLogger)
	if err != nil {
		return fmt.Errorf("error running app %s: %v", config.App, err)
	}

	if startCh != nil {
		startCh <- struct{}{}
	}

	visor.pidMu.Lock()
	visor.logger.Infof("storing app %s pid %d", config.App, pid)
	visor.persistPID(config.App, pid)
	visor.pidMu.Unlock()

	return visor.procManager.Wait(config.App)
}

func (visor *Visor) persistPID(name string, pid appcommon.ProcID) {
	pidF := visor.pidFile()
	pidFName := pidF.Name()
	if err := pidF.Close(); err != nil {
		visor.logger.WithError(err).Warn("Failed to close PID file")
	}

	pathutil.AtomicAppendToFile(pidFName, []byte(fmt.Sprintf("%s %d\n", name, pid)))
}

// StopApp stops running App.
func (visor *Visor) StopApp(appName string) error {
	if !visor.procManager.Exists(appName) {
		return ErrUnknownApp
	}

	visor.logger.Infof("Stopping app %s and closing ports", appName)

	if err := visor.procManager.Stop(appName); err != nil {
		visor.logger.Warn("Failed to stop app: ", err)
		return err
	}

	return nil
}

// RestartApp restarts running App.
func (visor *Visor) RestartApp(name string) error {
	visor.logger.Infof("Restarting app %v", name)

	if err := visor.StopApp(name); err != nil {
		return fmt.Errorf("stop app %v: %w", name, err)
	}

	if err := visor.StartApp(name); err != nil {
		return fmt.Errorf("start app %v: %w", name, err)
	}

	return nil
}

func (visor *Visor) setAutoStart(appName string, autoStart bool) error {
	appConf, ok := visor.appsConf[appName]
	if !ok {
		return ErrUnknownApp
	}

	appConf.AutoStart = autoStart
	visor.appsConf[appName] = appConf

	return visor.updateConfigAppAutoStart(appName, autoStart)
}

func (visor *Visor) updateConfigAppAutoStart(appName string, autoStart bool) error {
	if visor.confPath == nil {
		return nil
	}

	config, err := visor.readConfig()
	if err != nil {
		return err
	}

	visor.logger.Infof("Saving auto start = %v for app %v to config", autoStart, appName)

	changed := false

	for i := range config.Apps {
		if config.Apps[i].App == appName {
			config.Apps[i].AutoStart = autoStart
			changed = true
			break
		}
	}

	if !changed {
		return nil
	}

	return visor.writeConfig(config)
}

func (visor *Visor) setSocksPassword(password string) error {
	visor.logger.Infof("Changing skysocks password to %q", password)

	const (
		socksName       = "skysocks"
		passcodeArgName = "-passcode"
	)

	updateFunc := func(config *Config) {
		visor.updateArg(config, socksName, passcodeArgName, password)
	}

	if err := visor.updateConfig(updateFunc); err != nil {
		return err
	}

	if visor.procManager.Exists(socksName) {
		visor.logger.Infof("Updated %v password, restarting it", socksName)
		return visor.RestartApp(socksName)
	}

	visor.logger.Infof("Updated %v password", socksName)

	return nil
}

func (visor *Visor) setSocksClientPK(pk cipher.PubKey) error {
	visor.logger.Infof("Changing skysocks-client PK to %q", pk)

	const (
		socksClientName = "skysocks-client"
		pkArgName       = "-srv"
	)

	updateFunc := func(config *Config) {
		visor.updateArg(config, socksClientName, pkArgName, pk.String())
	}

	if err := visor.updateConfig(updateFunc); err != nil {
		return err
	}

	if visor.procManager.Exists(socksClientName) {
		visor.logger.Infof("Updated %v PK, restarting it", socksClientName)
		return visor.RestartApp(socksClientName)
	}

	visor.logger.Infof("Updated %v PK", socksClientName)

	return nil
}

func (visor *Visor) updateArg(config *Config, appName, argName, value string) {
	changed := false

	for i := range config.Apps {
		if config.Apps[i].App == appName {
			for j := range config.Apps[i].Args {
				if config.Apps[i].Args[j] == argName && j+1 < len(config.Apps[i].Args) {
					config.Apps[i].Args[j+1] = value
					changed = true
					break
				}
			}

			if !changed {
				config.Apps[i].Args = append(config.Apps[i].Args, argName, value)
			}

			return
		}
	}
}

func (visor *Visor) updateConfig(f func(*Config)) error {
	if visor.confPath == nil {
		return nil
	}

	config, err := visor.readConfig()
	if err != nil {
		return err
	}

	f(config)

	return visor.writeConfig(config)
}

func (visor *Visor) readConfig() (*Config, error) {
	if visor.confPath == nil {
		return nil, ErrNoConfigPath
	}

	configPath := *visor.confPath

	bytes, err := ioutil.ReadFile(filepath.Clean(configPath))
	if err != nil {
		return nil, err
	}

	var config Config
	if err := json.Unmarshal(bytes, &config); err != nil {
		return nil, err
	}

	return &config, nil
}

func (visor *Visor) writeConfig(config *Config) error {
	if visor.confPath == nil {
		return ErrNoConfigPath
	}

	configPath := *visor.confPath

	visor.logger.Infof("Updating visor config to %+v", config)

	bytes, err := json.MarshalIndent(config, "", "\t")
	if err != nil {
		return err
	}

	const filePerm = 0644
	return ioutil.WriteFile(configPath, bytes, filePerm)
}

// UnlinkSocketFiles removes unix socketFiles from file system
func UnlinkSocketFiles(socketFiles ...string) error {
	for _, f := range socketFiles {
		if err := syscall.Unlink(f); err != nil {
			if strings.Contains(err.Error(), "no such file or directory") {
				continue
			} else {
				return err
			}
		}
	}

	return nil
}<|MERGE_RESOLUTION|>--- conflicted
+++ resolved
@@ -76,12 +76,7 @@
 	router router.Router
 	n      *snet.Network
 	tm     *transport.Manager
-<<<<<<< HEAD
-	rt     routing.Table
 	pty    *dmsgpty.Host
-=======
-	pty    *dmsgpty.Host // TODO(evanlinjin): Complete.
->>>>>>> d508523c
 
 	Logger *logging.MasterLogger
 	logger *logging.Logger
