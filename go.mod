module github.com/skycoin/skywire

go 1.14

require (
	github.com/AudriusButkevicius/pfilter v0.0.0-20190627213056-c55ef6137fc6
	github.com/StackExchange/wmi v0.0.0-20190523213315-cbe66965904d // indirect
	github.com/armon/go-socks5 v0.0.0-20160902184237-e75332964ef5
	github.com/go-chi/chi v4.1.2+incompatible
	github.com/go-ole/go-ole v1.2.4 // indirect
	github.com/google/go-github v17.0.0+incompatible
	github.com/google/go-querystring v1.0.0 // indirect
	github.com/google/uuid v1.1.1
	github.com/gorilla/securecookie v1.1.1
	github.com/klauspost/reedsolomon v1.9.9 // indirect
	github.com/mholt/archiver/v3 v3.3.0
	github.com/mmcloughlin/avo v0.0.0-20200523190732-4439b6b2c061 // indirect
	github.com/pkg/profile v1.5.0
	github.com/prometheus/client_golang v1.7.1
	github.com/rakyll/statik v0.1.7
	github.com/schollz/progressbar/v2 v2.15.0
	github.com/shirou/gopsutil v2.20.5+incompatible
	github.com/sirupsen/logrus v1.6.0
	github.com/skycoin/dmsg v0.0.0-20200804132826-472848513595
	github.com/skycoin/skycoin v0.26.0
	github.com/skycoin/yamux v0.0.0-20200803175205-571ceb89da9f
	github.com/songgao/water v0.0.0-20200317203138-2b4b6d7c09d8
	github.com/spf13/cobra v1.0.0
	github.com/stretchr/testify v1.6.1
	github.com/templexxx/cpufeat v0.0.0-20180724012125-cef66df7f161 // indirect
	github.com/templexxx/xor v0.0.0-20191217153810-f85b25db303b // indirect
	github.com/tjfoc/gmsm v1.3.2 // indirect
	github.com/xtaci/kcp-go v5.4.20+incompatible
	github.com/xtaci/lossyconn v0.0.0-20200209145036-adba10fffc37 // indirect
	go.etcd.io/bbolt v1.3.5
	golang.org/x/net v0.0.0-20200625001655-4c5254603344
	golang.zx2c4.com/wireguard v0.0.20200320
	nhooyr.io/websocket v1.8.2
)

// Uncomment for tests with alternate branches of 'dmsg'
<<<<<<< HEAD
//replace github.com/SkycoinProject/dmsg => ../dmsg
=======
//replace github.com/skycoin/dmsg => ../dmsg
>>>>>>> 50f18fda
<|MERGE_RESOLUTION|>--- conflicted
+++ resolved
@@ -39,8 +39,4 @@
 )
 
 // Uncomment for tests with alternate branches of 'dmsg'
-<<<<<<< HEAD
-//replace github.com/SkycoinProject/dmsg => ../dmsg
-=======
-//replace github.com/skycoin/dmsg => ../dmsg
->>>>>>> 50f18fda
+//replace github.com/skycoin/dmsg => ../dmsg