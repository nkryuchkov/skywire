package cmdutil

import (
	"encoding/json"
	"errors"
	"fmt"
	"io"
	"io/ioutil"
	"log/syslog"
	"net/http"
	"os"
	"strings"
	"time"
	"unicode"

	"github.com/go-chi/chi"
	"github.com/go-chi/chi/middleware"
	"github.com/sirupsen/logrus"
	logrussyslog "github.com/sirupsen/logrus/hooks/syslog"
	"github.com/skycoin/skycoin/src/util/logging"
	"github.com/spf13/cobra"

	"github.com/skycoin/dmsg/discord"
	"github.com/skycoin/dmsg/promutil"
)

// Associated errors.
var (
	ErrTagCannotBeEmpty           = errors.New("tag cannot be empty")
	ErrTagHasInvalidChars         = errors.New("tag can only contain alphanumeric values and underscore")
	ErrTagHasMisplacedUnderscores = errors.New("tag cannot start or end with an underscore or have two underscores back-to-back")
	ErrInvalidLogString           = errors.New("failed to convert string to log level")
	ErrInvalidSyslogNet           = errors.New("network type is unsupported for syslog")
)

const (
	stdinConfig = "stdin"
)

// ServiceFlags represents common flags which are shared across services.
type ServiceFlags struct {
	MetricsAddr string
	Syslog      string
	SyslogNet   string
	LogLevel    string
	Tag         string
	Config      string
	Stdin       bool

	// state
	checkDone   bool
	loggerDone  bool
	metricsDone bool

	logger  *logging.Logger
	metrics promutil.HTTPMetrics
}

// Init initiates the service flags.
// The following are performed:
// 	* Ensure 'defaultTag' is provided and valid.
// 	* Set "library" defaults.
// 	* Set "exec" defaults - provided by 'defaultTag' and 'defaultConf'.
// 	* Add flags to 'rootCmd'.
func (sf *ServiceFlags) Init(rootCmd *cobra.Command, defaultTag, defaultConf string) {
	if err := ValidTag(defaultTag); err != nil {
		panic(err)
	}

	// "library" defaults
	if sf.SyslogNet == "" {
		// TODO (evanlinjin): Consider using tcp as syslog udp is legacy.
		sf.SyslogNet = "udp"
	}
	if sf.LogLevel == "" {
		sf.LogLevel = "debug"
	}

	// "exec" defaults
	if defaultTag != "" {
		sf.Tag = defaultTag
	}
	if defaultConf != "" {
		sf.Config = defaultConf
	}

	// flags
	rootCmd.Flags().StringVarP(&sf.MetricsAddr, "metrics", "m", sf.MetricsAddr, "address to serve metrics API from")
	rootCmd.Flags().StringVar(&sf.Syslog, "syslog", sf.Syslog, "address in which to dial to syslog server")
	rootCmd.Flags().StringVar(&sf.SyslogNet, "syslog-net", sf.SyslogNet, "network in which to dial to syslog server")
	rootCmd.Flags().StringVar(&sf.LogLevel, "syslog-lvl", sf.LogLevel, "minimum log level to report")
	rootCmd.Flags().StringVar(&sf.Tag, "tag", sf.Tag, "tag used for logging and metrics")

	// only enable config flags if 'defaultConf' is set
	if defaultConf != "" {
		rootCmd.Flags().StringVarP(&sf.Config, "config", "c", sf.Config, "location of config file (STDIN to read from standard input)")
		rootCmd.Flags().BoolVar(&sf.Stdin, "stdin", sf.Stdin, "whether to read config via stdin")
	}
}

// Check checks service flags.
func (sf *ServiceFlags) Check() error {
	if alreadyDone(&sf.checkDone) {
		return nil
	}

	if sf.Syslog != "" {
		switch sf.SyslogNet {
		case "tcp", "udp", "unix":
		default:
			return fmt.Errorf("%w: %s", ErrInvalidSyslogNet, sf.SyslogNet)
		}
	}

	if _, _, err := LevelFromString(sf.LogLevel); err != nil {
		return fmt.Errorf("%w: %s", ErrInvalidLogString, sf.LogLevel)
	}

	if err := ValidTag(sf.Tag); err != nil {
		return fmt.Errorf("%w: %s", err, sf.Tag)
	}

	return nil
}

// Logger returns the logger as specified by the service flags.
func (sf *ServiceFlags) Logger() *logging.Logger {
	if alreadyDone(&sf.loggerDone) {
		return sf.logger
	}

	log := logging.MustGetLogger(sf.Tag)
	sf.logger = log

	logLvl, sysLvl, err := LevelFromString(sf.LogLevel)
	if err != nil {
		panic(err) // should not happen as we have already checked earlier on
	}
	logging.SetLevel(logLvl)

	if sf.Syslog != "" {
		hook, err := logrussyslog.NewSyslogHook(sf.SyslogNet, sf.Syslog, sysLvl, sf.Tag)
		if err != nil {
			log.WithError(err).
				WithField("net", sf.SyslogNet).
				WithField("addr", sf.Syslog).
				Fatal("Failed to connect to syslog daemon.")
		}
		logging.AddHook(hook)
	}

	if discordWebhookURL := discord.GetWebhookURLFromEnv(); discordWebhookURL != "" {
<<<<<<< HEAD
		hook := discord.NewHook(sf.Tag, discordWebhookURL, discord.WithLimit(10*time.Minute))
=======
		discordOpts := discord.GetDefaultOpts()
		hook := discord.NewHook(sf.Tag, discordWebhookURL, discordOpts...)
>>>>>>> fc940c99
		logging.AddHook(hook)
	}

	return log
}

// ParseConfig parses config from service tags.
// If checkArgs is set, we additionally parse os.Args to find a config path.
func (sf *ServiceFlags) ParseConfig(args []string, checkArgs bool, v interface{}) error {
	r, err := sf.obtainConfigReader(args, checkArgs)
	if err != nil {
		return err
	}
	defer func() {
		if err := r.Close(); err != nil {
			sf.logger.WithError(err).Warn("Failed to close config source.")
		}
	}()

	b, err := ioutil.ReadAll(r)
	if err != nil {
		return fmt.Errorf("failed to read from config source: %w", err)
	}

	if err := json.Unmarshal(b, v); err != nil {
		return fmt.Errorf("failed to decode config file: %w", err)
	}

	j, err := json.MarshalIndent(v, "", "\t")
	if err != nil {
		panic(err) // should not happen
	}
	sf.logger.Infof("Read config: %s", string(j))

	return nil
}

func (sf *ServiceFlags) obtainConfigReader(args []string, checkArgs bool) (io.ReadCloser, error) {
	switch {
	case sf.Stdin || strings.ToLower(sf.Config) == stdinConfig:
		stdin := ioutil.NopCloser(os.Stdin) // ensure stdin is not closed
		return stdin, nil

	case checkArgs:
		if len(args) == 1 {
			break
		}

		for i, arg := range args {
			if strings.HasSuffix(arg, ".json") && i > 0 && !strings.HasPrefix(args[i-1], "-") {
				f, err := os.Open(arg) //nolint:gosec
				if err != nil {
					return nil, fmt.Errorf("failed to open config file: %w", err)
				}
				return f, nil
			}
		}

	case sf.Config != "":
		f, err := os.Open(sf.Config)
		if err != nil {
			return nil, fmt.Errorf("failed to open config file: %w", err)
		}
		return f, nil
	}

	return nil, errors.New("no config location specified")
}

// HTTPMetrics returns a HTTPMetrics implementation based on service flags.
func (sf *ServiceFlags) HTTPMetrics() promutil.HTTPMetrics {
	if alreadyDone(&sf.metricsDone) {
		return sf.metrics
	}

	if sf.MetricsAddr == "" {
		m := promutil.NewEmptyHTTPMetrics()
		sf.metrics = m

		return m
	}

	m := promutil.NewHTTPMetrics(sf.Tag)
	sf.metrics = m

	r := chi.NewRouter()

	r.Use(middleware.RequestID)
	r.Use(middleware.RealIP)
	r.Use(middleware.Logger)
	r.Use(middleware.Recoverer)

	promutil.AddMetricsHandle(r, m.Collectors()...)

	addr := sf.MetricsAddr
	sf.logger.WithField("addr", addr).Info("Serving metrics.")
	go func() { sf.logger.Fatal(http.ListenAndServe(addr, r)) }()

	return m
}

// ValidTag returns an error if the tag is invalid.
func ValidTag(tag string) error {
	if tag == "" {
		return ErrTagCannotBeEmpty
	}

	// check: valid characters
	for _, c := range tag {
		ranges := []*unicode.RangeTable{unicode.Letter, unicode.Number}
		if unicode.IsOneOf(ranges, c) || c == '_' {
			continue
		}
		return ErrTagHasInvalidChars
	}

	// check: correct positioning of characters
	for i, c := range tag {
		if i == 0 || i == len(tag)-1 {
			if c == '_' {
				return ErrTagHasMisplacedUnderscores
			}
			continue
		}
		if c == '_' && (tag[i-1] == '_' || tag[i+1] == '_') {
			return ErrTagHasMisplacedUnderscores
		}
	}

	return nil
}

// LevelFromString returns a logrus.Level and syslog.Priority from a string identifier.
func LevelFromString(s string) (logrus.Level, syslog.Priority, error) {
	switch strings.ToLower(s) {
	case "debug":
		return logrus.DebugLevel, syslog.LOG_DEBUG, nil
	case "info", "notice":
		return logrus.InfoLevel, syslog.LOG_INFO, nil
	case "warn", "warning":
		return logrus.WarnLevel, syslog.LOG_WARNING, nil
	case "error":
		return logrus.ErrorLevel, syslog.LOG_ERR, nil
	case "fatal", "critical":
		return logrus.FatalLevel, syslog.LOG_CRIT, nil
	case "panic":
		return logrus.PanicLevel, syslog.LOG_EMERG, nil
	default:
		return logrus.DebugLevel, syslog.LOG_DEBUG, ErrInvalidLogString
	}
}

func alreadyDone(done *bool) bool {
	if *done {
		return true
	}
	*done = true
	return false
}<|MERGE_RESOLUTION|>--- conflicted
+++ resolved
@@ -10,7 +10,6 @@
 	"net/http"
 	"os"
 	"strings"
-	"time"
 	"unicode"
 
 	"github.com/go-chi/chi"
@@ -150,12 +149,8 @@
 	}
 
 	if discordWebhookURL := discord.GetWebhookURLFromEnv(); discordWebhookURL != "" {
-<<<<<<< HEAD
-		hook := discord.NewHook(sf.Tag, discordWebhookURL, discord.WithLimit(10*time.Minute))
-=======
 		discordOpts := discord.GetDefaultOpts()
 		hook := discord.NewHook(sf.Tag, discordWebhookURL, discordOpts...)
->>>>>>> fc940c99
 		logging.AddHook(hook)
 	}
 
