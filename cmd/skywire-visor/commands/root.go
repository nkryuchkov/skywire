package commands

// NOTE: "net/http/pprof" is used for profiling.
import (
	"bufio"
	"context"
	"encoding/json"
	"fmt"
	"io"
	"io/ioutil"
	"log"
	"log/syslog"
	"net/http"
<<<<<<< HEAD
	_ "net/http/pprof" //nolint:gosec
=======
>>>>>>> 6c69dd6e
	"os"
	"os/signal"
	"path/filepath"
	"strings"
	"syscall"
	"time"

	"github.com/SkycoinProject/skycoin/src/util/logging"
	"github.com/pkg/profile"
	logrussyslog "github.com/sirupsen/logrus/hooks/syslog"
	"github.com/spf13/cobra"

	"github.com/SkycoinProject/skywire-mainnet/internal/utclient"
	"github.com/SkycoinProject/skywire-mainnet/pkg/util/pathutil"
	"github.com/SkycoinProject/skywire-mainnet/pkg/visor"
)

// TODO(evanlinjin): Determine if this is still needed.
//import _ "net/http/pprof" // used for HTTP profiling

const configEnv = "SW_CONFIG"
const defaultShutdownTimeout = visor.Duration(10 * time.Second)

type runCfg struct {
	syslogAddr   string
	tag          string
	cfgFromStdin bool
	profileMode  string
	port         string
	args         []string

	profileStop  func()
	logger       *logging.Logger
	masterLogger *logging.MasterLogger
	conf         visor.Config
	node         *visor.Node
}

var cfg *runCfg

var rootCmd = &cobra.Command{
	Use:   "skywire-visor [config-path]",
	Short: "Visor for skywire",
	Run: func(_ *cobra.Command, args []string) {
		cfg.args = args

		cfg.startProfiler().
			startLogger().
			readConfig().
			runNode().
			waitOsSignals().
			stopNode()
	},
	Version: visor.Version,
}

func init() {
	cfg = &runCfg{}
	rootCmd.Flags().StringVarP(&cfg.syslogAddr, "syslog", "", "none", "syslog server address. E.g. localhost:514")
	rootCmd.Flags().StringVarP(&cfg.tag, "tag", "", "skywire", "logging tag")
	rootCmd.Flags().BoolVarP(&cfg.cfgFromStdin, "stdin", "i", false, "read config from STDIN")
	rootCmd.Flags().StringVarP(&cfg.profileMode, "profile", "p", "none", "enable profiling with pprof. Mode:  none or one of: [cpu, mem, mutex, block, trace, http]")
	rootCmd.Flags().StringVarP(&cfg.port, "port", "", "6060", "port for http-mode of pprof")
}

// Execute executes root CLI command.
func Execute() {
	if err := rootCmd.Execute(); err != nil {
		log.Fatal(err)
	}
}

func (cfg *runCfg) startProfiler() *runCfg {
	var option func(*profile.Profile)
	switch cfg.profileMode {
	case "none":
		cfg.profileStop = func() {}
		return cfg
	case "http":
		go func() {
			log.Println(http.ListenAndServe(fmt.Sprintf("localhost:%v", cfg.port), nil))
		}()
		cfg.profileStop = func() {}
		return cfg
	case "cpu":
		option = profile.CPUProfile
	case "mem":
		option = profile.MemProfile
	case "mutex":
		option = profile.MutexProfile
	case "block":
		option = profile.BlockProfile
	case "trace":
		option = profile.TraceProfile
	}
	cfg.profileStop = profile.Start(profile.ProfilePath("./logs/"+cfg.tag), option).Stop
	return cfg
}

func (cfg *runCfg) startLogger() *runCfg {
	cfg.masterLogger = logging.NewMasterLogger()
	cfg.logger = cfg.masterLogger.PackageLogger(cfg.tag)

	if cfg.syslogAddr != "none" {
		hook, err := logrussyslog.NewSyslogHook("udp", cfg.syslogAddr, syslog.LOG_INFO, cfg.tag)
		if err != nil {
			cfg.logger.Error("Unable to connect to syslog daemon:", err)
		} else {
			cfg.masterLogger.AddHook(hook)
			cfg.masterLogger.Out = ioutil.Discard
		}
	}
	return cfg
}

func (cfg *runCfg) readConfig() *runCfg {
	var rdr io.Reader
	var err error
	if !cfg.cfgFromStdin {
		configPath := pathutil.FindConfigPath(cfg.args, 0, configEnv, pathutil.NodeDefaults())
		rdr, err = os.Open(filepath.Clean(configPath))
		if err != nil {
			cfg.logger.Fatalf("Failed to open config: %s", err)
		}
	} else {
		cfg.logger.Info("Reading config from STDIN")
		rdr = bufio.NewReader(os.Stdin)
	}

	cfg.conf = visor.Config{}
	if err := json.NewDecoder(rdr).Decode(&cfg.conf); err != nil {
		cfg.logger.Fatalf("Failed to decode %s: %s", rdr, err)
	}
	fmt.Println("TCP Factory conf:", cfg.conf.STCP)
	return cfg
}

func (cfg *runCfg) runNode() *runCfg {
	node, err := visor.NewNode(&cfg.conf, cfg.masterLogger)
	if err != nil {
		cfg.logger.Fatal("Failed to initialize node: ", err)
	}

	if cfg.conf.Uptime.Tracker != "" {
		uptimeTracker, err := utclient.NewHTTP(cfg.conf.Uptime.Tracker, cfg.conf.Node.StaticPubKey, cfg.conf.Node.StaticSecKey)
		if err != nil {
			cfg.logger.Error("Failed to connect to uptime tracker: ", err)
		} else {
			ticker := time.NewTicker(1 * time.Second)
			defer ticker.Stop()

			go func() {
				for range ticker.C {
					ctx := context.Background()
					if err := uptimeTracker.UpdateNodeUptime(ctx); err != nil {
						cfg.logger.Error("Failed to update node uptime: ", err)
					}
				}
			}()
		}
	}

	go func() {
		if err := node.Start(); err != nil {
			cfg.logger.Fatal("Failed to start node: ", err)
		}
	}()

	if cfg.conf.ShutdownTimeout == 0 {
		cfg.conf.ShutdownTimeout = defaultShutdownTimeout
	}
	cfg.node = node
	return cfg
}

func (cfg *runCfg) stopNode() *runCfg {
	defer cfg.profileStop()
	if err := cfg.node.Close(); err != nil {
		if !strings.Contains(err.Error(), "closed") {
			cfg.logger.Fatal("Failed to close node: ", err)
		}
	}
	return cfg
}

func (cfg *runCfg) waitOsSignals() *runCfg {
	ch := make(chan os.Signal, 2)
	signal.Notify(ch, []os.Signal{syscall.SIGINT, syscall.SIGTERM, syscall.SIGQUIT}...)
	<-ch
	go func() {
		select {
		case <-time.After(time.Duration(cfg.conf.ShutdownTimeout)):
			cfg.logger.Fatal("Timeout reached: terminating")
		case s := <-ch:
			cfg.logger.Fatalf("Received signal %s: terminating", s)
		}
	}()
	return cfg
}<|MERGE_RESOLUTION|>--- conflicted
+++ resolved
@@ -11,10 +11,7 @@
 	"log"
 	"log/syslog"
 	"net/http"
-<<<<<<< HEAD
 	_ "net/http/pprof" //nolint:gosec
-=======
->>>>>>> 6c69dd6e
 	"os"
 	"os/signal"
 	"path/filepath"
