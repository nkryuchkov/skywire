--- conflicted
+++ resolved
@@ -193,19 +193,10 @@
 
 	time.Sleep(startDelay)
 
-	sockFiles := []string{cfg.conf.SockFile()}
 	if cfg.conf.DmsgPty != nil {
-<<<<<<< HEAD
-		sockFiles = append(sockFiles, cfg.conf.DmsgPty.CLIAddr)
-	}
-
-	if err = visor.UnlinkSocketFiles(sockFiles...); err != nil {
-		cfg.logger.Fatal("failed to unlink socket files: ", err)
-=======
 		if err := visor.UnlinkSocketFiles(cfg.conf.DmsgPty.CLIAddr); err != nil {
 			cfg.logger.Fatal("failed to unlink socket files: ", err)
 		}
->>>>>>> 5adcdcd5
 	}
 
 	vis, err := visor.NewVisor(&cfg.conf, cfg.masterLogger, cfg.restartCtx, cfg.configPath)
