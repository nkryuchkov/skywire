--- conflicted
+++ resolved
@@ -63,7 +63,6 @@
 	-go clean -testcache &>/dev/null
 	${OPTS} go test ${TEST_OPTS} ./internal/...
 	#${OPTS} go test -race -tags no_ci -cover -timeout=5m ./pkg/...
-<<<<<<< HEAD
 	${OPTS} go test ${TEST_OPTS} ./pkg/app/...
 	${OPTS} go test ${TEST_OPTS} ./pkg/cipher/...
 	${OPTS} go test ${TEST_OPTS} ./pkg/manager/...
@@ -75,20 +74,6 @@
 	${OPTS} go test ${TEST_OPTS} ./pkg/setup/...
 	${OPTS} go test ${TEST_OPTS} ./pkg/transport/...
 	${OPTS} go test ${TEST_OPTS} ./pkg/transport-discovery/...
-=======
-	${OPTS} go test -race -tags no_ci -cover -timeout=5m ./pkg/app/...
-	${OPTS} go test -race -tags no_ci -cover -timeout=5m ./pkg/cipher/...
-	${OPTS} go test -race -tags no_ci -cover -timeout=5m ./pkg/dmsg/...
-	${OPTS} go test -race -tags no_ci -cover -timeout=5m ./pkg/manager/...
-	${OPTS} go test -race -tags no_ci -cover -timeout=5m ./pkg/messaging-discovery/...
-	${OPTS} go test -race -tags no_ci -cover -timeout=5m ./pkg/node/...
-	${OPTS} go test -race -tags no_ci -cover -timeout=5m ./pkg/route-finder/...
-	${OPTS} go test -race -tags no_ci -cover -timeout=5m ./pkg/router/...
-	${OPTS} go test -race -tags no_ci -cover -timeout=5m ./pkg/routing/...
-	${OPTS} go test -race -tags no_ci -cover -timeout=5m ./pkg/setup/...
-	${OPTS} go test -race -tags no_ci -cover -timeout=5m ./pkg/transport/...
-	${OPTS} go test -race -tags no_ci -cover -timeout=5m ./pkg/transport-discovery/...
->>>>>>> 1916df81
 	${OPTS} go test  -tags no_ci -cover -timeout=5m ./pkg/messaging/...
 
 
@@ -119,20 +104,11 @@
 
 # Bin 
 bin: ## Build `skywire-node`, `skywire-cli`, `manager-node`, `SSH-cli`
-<<<<<<< HEAD
 	${OPTS} go build ${BUILD_OPTS} -o ./skywire-node ./cmd/skywire-node 
 	${OPTS} go build ${BUILD_OPTS} -o ./skywire-cli  ./cmd/skywire-cli 
 	${OPTS} go build ${BUILD_OPTS} -o ./setup-node ./cmd/setup-node
 	${OPTS} go build ${BUILD_OPTS} -o ./manager-node ./cmd/manager-node 
 	${OPTS} go build ${BUILD_OPTS} -o ./SSH-cli ./cmd/therealssh-cli
-=======
-	${OPTS} go build -race -o ./skywire-node ./cmd/skywire-node 
-	${OPTS} go build -race -o ./skywire-cli  ./cmd/skywire-cli 
-	${OPTS} go build -race -o ./setup-node ./cmd/setup-node
-	${OPTS} go build -race -o ./messaging-server ./cmd/messaging-server
-	${OPTS} go build -race -o ./manager-node ./cmd/manager-node 
-	${OPTS} go build -race -o ./SSH-cli ./cmd/therealssh-cli
->>>>>>> 1916df81
 
 
 release: ## Build skywire-node`, skywire-cli, manager-node, SSH-cli and apps without -race flag
