--- conflicted
+++ resolved
@@ -105,14 +105,10 @@
 	${OPTS} go build -race -o ./skywire-node ./cmd/skywire-node 
 	${OPTS} go build -race -o ./skywire-cli  ./cmd/skywire-cli 
 	${OPTS} go build -race -o ./setup-node ./cmd/setup-node
-<<<<<<< HEAD
-	${OPTS} go build -race -o ./manager-node ./cmd/manager-node
 	${OPTS} go build -race -o ./messaging-server ./cmd/messaging-server
-	${OPTS} go build -race -o ./therealssh-cli ./cmd/therealssh-cli
-=======
 	${OPTS} go build -race -o ./manager-node ./cmd/manager-node 
 	${OPTS} go build -race -o ./SSH-cli ./cmd/therealssh-cli
->>>>>>> 8c9d4442
+
 
 release: ## Build skywire-node`, skywire-cli, manager-node, SSH-cli and apps without -race flag
 	${OPTS} go build -o ./skywire-node ./cmd/skywire-node 
