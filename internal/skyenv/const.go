--- conflicted
+++ resolved
@@ -15,16 +15,7 @@
 	TestRouteFinderAddr = "http://routefinder.skywire.cc"
 )
 
-<<<<<<< HEAD
-// Common app constants.
-const (
-	AppProtocolVersion = "0.0.1"
-)
-
 // Dmsg port constants.
-=======
-// Default dmsg ports.
->>>>>>> c6e6c7cd
 const (
 	DmsgSetupPort      = uint16(36)  // Listening port of a setup node.
 	DmsgAwaitSetupPort = uint16(136) // Listening port of a visor for setup operations.
@@ -49,15 +40,7 @@
 	SkysocksName = "skysocks"
 	SkysocksPort = uint16(3)
 
-<<<<<<< HEAD
-	SkysocksClientName    = "skysocks-client"
-	SkysocksClientVersion = "1.0"
-	SkysocksClientPort    = uint16(13)
-	SkysocksClientAddr    = ":1080"
-=======
 	SkysocksClientName = "skysocks-client"
 	SkysocksClientPort = uint16(13)
 	SkysocksClientAddr = ":1080"
-	// TODO(evanlinjin): skysocks-client requires
->>>>>>> c6e6c7cd
 )