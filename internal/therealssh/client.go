--- conflicted
+++ resolved
@@ -12,7 +12,6 @@
 
 	"github.com/kr/pty"
 	"github.com/skycoin/dmsg/cipher"
-	"github.com/skycoin/skycoin/src/util/logging"
 
 	"github.com/skycoin/skywire/internal/netutil"
 	"github.com/skycoin/skywire/pkg/routing"
@@ -23,23 +22,13 @@
 // Client proxies CLI's requests to a remote server. Control messages
 // are sent via RPC interface. PTY data is exchanged via unix socket.
 type Client struct {
-<<<<<<< HEAD
-	log    *logging.Logger
-	dialer Dialer
-=======
 	dialer dialer
->>>>>>> 1d4b619a
 	chans  *chanList
 }
 
 // NewClient construct new RPC listener and Client from a given RPC address and app dialer.
-<<<<<<< HEAD
-func NewClient(rpcAddr string, d Dialer) (net.Listener, *Client, error) {
-	client := &Client{log: logging.MustGetLogger("therealssh_client"), chans: newChanList(), dialer: d}
-=======
 func NewClient(rpcAddr string, d dialer) (net.Listener, *Client, error) {
 	client := &Client{chans: newChanList(), dialer: d}
->>>>>>> 1d4b619a
 	rpcClient := &RPCClient{client}
 	if err := rpc.Register(rpcClient); err != nil {
 		return nil, nil, fmt.Errorf("RPC register failure: %s", err)
@@ -68,7 +57,7 @@
 	}
 
 	sshCh = OpenClientChannel(0, remotePK, conn)
-	c.log.Debugln("sending channel open command")
+	log.Debugln("sending channel open command")
 	localID = c.chans.add(sshCh)
 	req := appendU32([]byte{byte(CmdChannelOpen)}, localID)
 	if _, err := conn.Write(req); err != nil {
@@ -82,9 +71,9 @@
 		}
 	}()
 
-	c.log.Debugln("waiting for channel open response")
+	log.Debugln("waiting for channel open response")
 	data := <-sshCh.msgCh
-	c.log.Debugln("got channel open response")
+	log.Debugln("got channel open response")
 	if data[0] == ResponseFail {
 		cErr = fmt.Errorf("failed to open channel: %s", string(data[1:]))
 		return
@@ -132,7 +121,7 @@
 		}
 
 		data := payload[5:]
-		c.log.Debugf("got new command: %x", payload[0])
+		log.Debugf("got new command: %x", payload[0])
 		switch CommandType(payload[0]) {
 		case CmdChannelOpenResponse, CmdChannelResponse:
 			sshCh.msgCh <- data
@@ -176,13 +165,13 @@
 
 // RequestPTY defines RPC request for a new PTY session.
 func (rpc *RPCClient) RequestPTY(args *RequestPTYArgs, channelID *uint32) error {
-	rpc.c.log.Debugln("requesting SSH channel")
+	log.Debugln("requesting SSH channel")
 	localID, channel, err := rpc.c.OpenChannel(args.RemotePK)
 	if err != nil {
 		return err
 	}
 
-	rpc.c.log.Debugln("requesting PTY session")
+	log.Debugln("requesting PTY session")
 	if _, err := channel.Request(RequestPTY, args.ToBinary()); err != nil {
 		return fmt.Errorf("PTY request failure: %s", err)
 	}
@@ -198,7 +187,7 @@
 		return errors.New("unknown channel")
 	}
 
-	rpc.c.log.Debugln("requesting shell process")
+	log.Debugln("requesting shell process")
 	if args.CommandWithArgs == nil {
 		if _, err := sshCh.Request(RequestShell, nil); err != nil {
 			return fmt.Errorf("shell request failure: %s", err)
@@ -211,14 +200,10 @@
 
 	waitCh := make(chan bool)
 	go func() {
-		rpc.c.log.Debugln("starting socket listener")
+		log.Debugln("starting socket listener")
 		waitCh <- true
 		if err := sshCh.ServeSocket(); err != nil {
-<<<<<<< HEAD
-			sshCh.log.Errorf("Session failure:", err)
-=======
 			log.Error("Session failure:", err)
->>>>>>> 1d4b619a
 		}
 	}()
 
