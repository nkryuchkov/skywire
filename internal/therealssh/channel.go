--- conflicted
+++ resolved
@@ -14,7 +14,6 @@
 
 	"github.com/kr/pty"
 	"github.com/skycoin/dmsg/cipher"
-	"github.com/skycoin/skycoin/src/util/logging"
 
 	"github.com/skycoin/skywire/pkg/routing"
 )
@@ -27,8 +26,6 @@
 
 // SSHChannel defines communication channel parameters.
 type SSHChannel struct {
-	log *logging.Logger
-
 	RemoteID   uint32
 	RemoteAddr routing.Addr
 
@@ -47,15 +44,9 @@
 }
 
 // OpenChannel constructs new SSHChannel with empty Session.
-<<<<<<< HEAD
-func OpenChannel(remoteID uint32, remoteAddr *app.Addr, conn net.Conn) *SSHChannel {
-	return &SSHChannel{log: logging.MustGetLogger("ssh_channel"), RemoteID: remoteID, conn: conn,
-		RemoteAddr: remoteAddr, msgCh: make(chan []byte), dataCh: make(chan []byte), done: make(chan struct{})}
-=======
 func OpenChannel(remoteID uint32, remoteAddr routing.Addr, conn net.Conn) *SSHChannel {
 	return &SSHChannel{RemoteID: remoteID, conn: conn, RemoteAddr: remoteAddr, msgCh: make(chan []byte),
 		dataCh: make(chan []byte), done: make(chan struct{})}
->>>>>>> 7029b96b
 }
 
 // OpenClientChannel constructs new client SSHChannel with empty Session.
@@ -88,7 +79,7 @@
 
 // Request sends request message and waits for response.
 func (sshCh *SSHChannel) Request(requestType RequestType, payload []byte) ([]byte, error) {
-	sshCh.log.Debugf("sending request %x", requestType)
+	log.Debugf("sending request %x", requestType)
 	req := append([]byte{byte(requestType)}, payload...)
 
 	if err := sshCh.Send(CmdChannelRequest, req); err != nil {
@@ -107,7 +98,7 @@
 func (sshCh *SSHChannel) Serve() error {
 	for data := range sshCh.msgCh {
 		var err error
-		sshCh.log.Debugf("new request %x", data[0])
+		log.Debugf("new request %x", data[0])
 		switch RequestType(data[0]) {
 		case RequestPTY:
 			var u *user.User
@@ -157,16 +148,11 @@
 
 // ServeSocket starts socket handling loop.
 func (sshCh *SSHChannel) ServeSocket() error {
-<<<<<<< HEAD
-	os.Remove(sshCh.SocketPath())
-	sshCh.log.Debugf("waiting for new socket connections on: %s", sshCh.SocketPath())
-=======
 	if err := os.Remove(sshCh.SocketPath()); err != nil {
 		log.WithError(err).Warn("Failed to remove SSH channel socket file")
 	}
 
-	debug("waiting for new socket connections on: %s", sshCh.SocketPath())
->>>>>>> 7029b96b
+	log.Debugf("waiting for new socket connections on: %s", sshCh.SocketPath())
 	l, err := net.ListenUnix("unix", &net.UnixAddr{Name: sshCh.SocketPath(), Net: "unix"})
 	if err != nil {
 		return fmt.Errorf("failed to open unix socket: %s", err)
@@ -180,7 +166,7 @@
 		return fmt.Errorf("failed to accept connection: %s", err)
 	}
 
-	sshCh.log.Debugln("got new socket connection")
+	log.Debugln("got new socket connection")
 	defer func() {
 		if err := conn.Close(); err != nil {
 			log.WithError(err).Warn("Failed to close connection")
@@ -195,7 +181,7 @@
 
 	go func() {
 		if _, err := io.Copy(sshCh, conn); err != nil && !strings.Contains(err.Error(), "use of closed network connection") {
-			sshCh.log.Errorf("failed to write to server:", err)
+			log.Errorf("failed to write to server:", err)
 			return
 		}
 	}()
@@ -213,7 +199,7 @@
 		return errors.New("session is already started")
 	}
 
-	sshCh.log.Debugf("starting new session for %s with %#v", user.Username, sz)
+	log.Debugf("starting new session for %s with %#v", user.Username, sz)
 	sshCh.session, err = OpenSession(user, sz)
 	if err != nil {
 		sshCh.session = nil
@@ -236,15 +222,11 @@
 
 	go func() {
 		if err := sshCh.serveSession(); err != nil {
-<<<<<<< HEAD
-			sshCh.log.Errorf("Session failure:", err)
-=======
 			log.Error("Session failure:", err)
->>>>>>> 7029b96b
-		}
-	}()
-
-	sshCh.log.Debugf("starting new pty process %s", command)
+		}
+	}()
+
+	log.Debugf("starting new pty process %s", command)
 	return sshCh.session.Start(command)
 }
 
@@ -260,11 +242,7 @@
 
 	go func() {
 		if _, err := io.Copy(sshCh.session, sshCh); err != nil {
-<<<<<<< HEAD
-			sshCh.log.Errorf("PTY copy: ", err)
-=======
 			log.Error("PTY copy: ", err)
->>>>>>> 7029b96b
 			return
 		}
 	}()
