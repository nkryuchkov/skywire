--- conflicted
+++ resolved
@@ -217,35 +217,19 @@
     // Create 2 options for every sortable column, for ascending and descending order.
     const options: SelectableOption[] = [];
     const enumKeys = Object.keys(SortableColumns);
-<<<<<<< HEAD
-    const columnsMap = new Map<string, SortableColumns>();
-    let columns = enumKeys.map(key => {
-      // Ignore all dmsg columns if the dmsg data is not being shown.
+    enumKeys.forEach(key => {
       if (this.showDmsgInfo || (SortableColumns[key] !== SortableColumns.DmsgServer && SortableColumns[key] !== SortableColumns.Ping)) {
-        const val = SortableColumns[key as any];
-        columnsMap.set(val, SortableColumns[key]);
-
-        return val;
-      }
-    });
-
-    // Remove all empty entries.
-    columns = columns.filter(val => val);
-
-    SelectColumnComponent.openDialog(this.dialog, columns).afterClosed().subscribe((result: SelectedColumn) => {
-=======
-    enumKeys.forEach(key => {
-      options.push({
-        label: this.translateService.instant(SortableColumns[key]) + ' ' + this.translateService.instant('tables.ascending-order'),
-      });
-      options.push({
-        label: this.translateService.instant(SortableColumns[key]) + ' ' + this.translateService.instant('tables.descending-order'),
-      });
+        options.push({
+          label: this.translateService.instant(SortableColumns[key]) + ' ' + this.translateService.instant('tables.ascending-order'),
+        });
+        options.push({
+          label: this.translateService.instant(SortableColumns[key]) + ' ' + this.translateService.instant('tables.descending-order'),
+        });
+      }
     });
 
     // Open the option selection modal window.
     SelectOptionComponent.openDialog(this.dialog, options, 'tables.title').afterClosed().subscribe((result: number) => {
->>>>>>> a69d781c
       if (result) {
         result = (result - 1) / 2;
         const index = Math.floor(result);
@@ -610,7 +594,7 @@
         }
       ];
 
-      SelectOptionComponent.openDialog(this.dialog, options).afterClosed().subscribe((selectedOption: number) => {
+      SelectOptionComponent.openDialog(this.dialog, options, 'common.options').afterClosed().subscribe((selectedOption: number) => {
         if (selectedOption === 1) {
           this.copySpecificTextToClipboard(node.local_pk);
         } else if (selectedOption === 2) {
